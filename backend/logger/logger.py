--- conflicted
+++ resolved
@@ -1,41 +1,11 @@
 import logging
-import os
 import sys
 from datetime import datetime
 from pathlib import Path
 
-<<<<<<< HEAD
-COLORS: dict = {
-    "grey": "\033[92m",
-    "pink": "\033[95m",
-    "blue": "\033[94m",
-    "cyan": "\033[96m",
-    "orange": "\033[93m",
-    "orange_i": "\033[3;93m",
-    "red": "\033[91m",
-    "bold_red": "\033[1;91m",
-    "reset": "\033[0m",
-}
-
-
-class CustomFormatter(logging.Formatter):
-    FORMATS: dict = {
-        logging.DEBUG: f'{COLORS["pink"]}%(levelname)s{COLORS["reset"]}:{COLORS["blue"]}\t  [RomM]{COLORS["cyan"]}[%(asctime)s]{COLORS["reset"]} %(message)s',
-        logging.INFO: f'{COLORS["grey"]}%(levelname)s{COLORS["reset"]}:{COLORS["blue"]}\t  [RomM]{COLORS["cyan"]}[%(asctime)s]{COLORS["reset"]} %(message)s',
-        logging.WARNING: f'{COLORS["orange"]}%(levelname)s{COLORS["reset"]}:{COLORS["blue"]}  [RomM]{COLORS["cyan"]}[%(asctime)s]{COLORS["reset"]} %(message)s',
-        logging.ERROR: f'{COLORS["red"]}%(levelname)s{COLORS["reset"]}:{COLORS["blue"]}\t  [RomM]{COLORS["cyan"]}[%(asctime)s]{COLORS["reset"]} %(message)s',
-        logging.CRITICAL: f'{COLORS["bold_red"]}%(levelname)s{COLORS["reset"]}:{COLORS["blue"]} [RomM]{COLORS["cyan"]}[%(asctime)s]{COLORS["reset"]} %(message)s',
-    }
-
-    def format(self, record):
-        log_fmt = self.FORMATS.get(record.levelno)
-        formatter = logging.Formatter(fmt=log_fmt, datefmt="%Y-%m-%d %H:%M:%S")
-        return formatter.format(record)
-=======
 from config import LOGS_BASE_PATH
 from logger.stdout_formatter import StdoutFormatter
 from logger.file_formatter import FileFormatter
->>>>>>> c90e0c89
 
 # Create logs folder if not exists
 Path(LOGS_BASE_PATH).mkdir(parents=True, exist_ok=True)
