--- conflicted
+++ resolved
@@ -2,15 +2,6 @@
 from collections.abc import Iterable, Sequence
 from typing import Any
 
-<<<<<<< HEAD
-from config import ROMM_DB_DRIVER
-from decorators.database import begin_session
-from handler.metadata.base_handler import UniversalPlatformSlug as UPS
-from models.assets import Save, Screenshot, State
-from models.platform import Platform
-from models.rom import Rom, RomFile, RomMetadata, RomUser
-=======
->>>>>>> 96498602
 from sqlalchemy import (
     Integer,
     Row,
@@ -34,7 +25,7 @@
 
 from config import ROMM_DB_DRIVER
 from decorators.database import begin_session
-from handler.metadata.base_hander import UniversalPlatformSlug as UPS
+from handler.metadata.base_handler import UniversalPlatformSlug as UPS
 from models.assets import Save, Screenshot, State
 from models.platform import Platform
 from models.rom import Rom, RomFile, RomMetadata, RomUser
@@ -506,20 +497,15 @@
                                 base_subquery.c.tgdb_id,
                                 base_subquery.c.platform_id,
                             ),
-<<<<<<< HEAD
-                            func.concat(
-                                "flashpoint-",
-                                base_subquery.c.platform_id,
-                                "-",
-                                base_subquery.c.flashpoint_id,
-                            ),
-                            func.concat(
-=======
                             _create_metadata_id_case(
->>>>>>> 96498602
                                 "romm-",
                                 base_subquery.c.platform_id,
                                 base_subquery.c.id,
+                            ),
+                            _create_metadata_id_case(
+                                "flashpoint",
+                                base_subquery.c.flashpoint_id,
+                                base_subquery.c.platform_id,
                             ),
                         ),
                         order_by=[
