import functools
from sqlalchemy import delete, or_
from sqlalchemy.orm import Session, Query, joinedload

from decorators.database import begin_session
from models.platform import Platform
from models.rom import Rom

from .base_handler import DBBaseHandler


def with_query(func):
    @functools.wraps(func)
    def wrapper(*args, **kwargs):
        session = kwargs.get("session")
        if session is None:
            raise ValueError("session is required")

        kwargs["query"] = session.query(Platform).options(joinedload(Platform.roms))
        return func(*args, **kwargs)

    return wrapper


class DBPlatformsHandler(DBBaseHandler):
    @begin_session
<<<<<<< HEAD
    def add_platform(self, platform: Platform, session: Session = None) -> Platform:
        return session.merge(platform)

    @begin_session
    def get_platforms(
        self, id: int | None = None, session: Session = None
    ) -> Platform | list[Platform] | None:
=======
    @with_query
    def add_platform(
        self, platform: Platform, query: Query = None, session: Session = None
    ) -> Platform | None:
        session.merge(platform)
        session.flush()

        return query.filter(Platform.fs_slug == platform.fs_slug).first()

    @begin_session
    @with_query
    def get_platforms(
        self, id: int = None, query: Query = None, session: Session = None
    ) -> list[Platform] | Platform | None:
>>>>>>> f5b5de24
        return (
            query.get(id)
            if id
<<<<<<< HEAD
            else (
                session.scalars(select(Platform).order_by(Platform.name.asc()))  # type: ignore[attr-defined]
                .unique()
                .all()
            )
        )

    @begin_session
    def get_platform_by_fs_slug(
        self, fs_slug: str, session: Session = None
    ) -> Platform | None:
        return session.scalars(
            select(Platform).filter_by(fs_slug=fs_slug).limit(1)
        ).first()

    @begin_session
    def delete_platform(self, id: int, session: Session = None) -> None:
=======
            else (session.scalars(query.order_by(Platform.name.asc())).unique().all())
        )

    @begin_session
    @with_query
    def get_platform_by_fs_slug(
        self, fs_slug: str, query: Query = None, session: Session = None
    ) -> Platform | None:
        return session.scalars(query.filter_by(fs_slug=fs_slug).limit(1)).first()

    @begin_session
    def delete_platform(self, id: int, session: Session = None) -> int:
>>>>>>> f5b5de24
        # Remove all roms from that platforms first
        session.execute(
            delete(Rom)
            .where(Rom.platform_id == id)
            .execution_options(synchronize_session="evaluate")
        )
        return session.execute(
            delete(Platform)
            .where(Platform.id == id)
            .execution_options(synchronize_session="evaluate")
        )

    @begin_session
<<<<<<< HEAD
    def get_rom_count(self, platform_id: int, session: Session = None) -> int:
        return session.scalar(
            select(func.count()).select_from(Rom).filter_by(platform_id=platform_id)
        )

    @begin_session
    def purge_platforms(self, fs_platforms: list[str], session: Session = None) -> None:
=======
    def purge_platforms(self, fs_platforms: list[str], session: Session = None) -> int:
>>>>>>> f5b5de24
        return session.execute(
            delete(Platform)
            .where(or_(Platform.fs_slug.not_in(fs_platforms), Platform.slug.is_(None)))  # type: ignore[attr-defined]
            .execution_options(synchronize_session="fetch")
        )<|MERGE_RESOLUTION|>--- conflicted
+++ resolved
@@ -24,15 +24,6 @@
 
 class DBPlatformsHandler(DBBaseHandler):
     @begin_session
-<<<<<<< HEAD
-    def add_platform(self, platform: Platform, session: Session = None) -> Platform:
-        return session.merge(platform)
-
-    @begin_session
-    def get_platforms(
-        self, id: int | None = None, session: Session = None
-    ) -> Platform | list[Platform] | None:
-=======
     @with_query
     def add_platform(
         self, platform: Platform, query: Query = None, session: Session = None
@@ -47,29 +38,9 @@
     def get_platforms(
         self, id: int = None, query: Query = None, session: Session = None
     ) -> list[Platform] | Platform | None:
->>>>>>> f5b5de24
         return (
             query.get(id)
             if id
-<<<<<<< HEAD
-            else (
-                session.scalars(select(Platform).order_by(Platform.name.asc()))  # type: ignore[attr-defined]
-                .unique()
-                .all()
-            )
-        )
-
-    @begin_session
-    def get_platform_by_fs_slug(
-        self, fs_slug: str, session: Session = None
-    ) -> Platform | None:
-        return session.scalars(
-            select(Platform).filter_by(fs_slug=fs_slug).limit(1)
-        ).first()
-
-    @begin_session
-    def delete_platform(self, id: int, session: Session = None) -> None:
-=======
             else (session.scalars(query.order_by(Platform.name.asc())).unique().all())
         )
 
@@ -82,7 +53,6 @@
 
     @begin_session
     def delete_platform(self, id: int, session: Session = None) -> int:
->>>>>>> f5b5de24
         # Remove all roms from that platforms first
         session.execute(
             delete(Rom)
@@ -96,17 +66,7 @@
         )
 
     @begin_session
-<<<<<<< HEAD
-    def get_rom_count(self, platform_id: int, session: Session = None) -> int:
-        return session.scalar(
-            select(func.count()).select_from(Rom).filter_by(platform_id=platform_id)
-        )
-
-    @begin_session
-    def purge_platforms(self, fs_platforms: list[str], session: Session = None) -> None:
-=======
     def purge_platforms(self, fs_platforms: list[str], session: Session = None) -> int:
->>>>>>> f5b5de24
         return session.execute(
             delete(Platform)
             .where(or_(Platform.fs_slug.not_in(fs_platforms), Platform.slug.is_(None)))  # type: ignore[attr-defined]
