--- conflicted
+++ resolved
@@ -71,32 +71,6 @@
             other_tags.append(tag)
         return regs, rev, langs, other_tags
 
-<<<<<<< HEAD
-    def _exclude_files(self, files: list[str], filetype: str) -> list[str]:
-        cnfg = cm.get_config()
-        excluded_extensions = getattr(cnfg, f"EXCLUDED_{filetype.upper()}_EXT")
-        excluded_names = getattr(cnfg, f"EXCLUDED_{filetype.upper()}_FILES")
-        excluded_files: list = []
-
-        for file_name in files:
-            # Split the file name to get the extension.
-            ext = self.parse_file_extension(file_name)
-
-            # Exclude the file if it has no extension or the extension is in the excluded list.
-            if not ext or ext in excluded_extensions:
-                excluded_files.append(file_name)
-
-            # Additionally, check if the file name mathes a pattern in the excluded list.
-            if len(excluded_names) > 0:
-                for name in excluded_names:
-                    if file_name == name or fnmatch.fnmatch(file_name, name):
-                        excluded_files.append(file_name)
-
-        # Return files that are not in the filtered list.
-        return [f for f in files if f not in excluded_files]
-
-=======
->>>>>>> 19579426
     def _exclude_multi_roms(self, roms) -> list[str]:
         excluded_names = cm.get_config().EXCLUDED_MULTI_FILES
         filtered_files: list = []
