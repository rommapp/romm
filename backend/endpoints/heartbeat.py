--- conflicted
+++ resolved
@@ -2,16 +2,10 @@
     DISABLE_EMULATOR_JS,
     DISABLE_RUFFLE_RS,
     DISABLE_USERPASS_LOGIN,
-<<<<<<< HEAD
-    FLASHPOINT_API_ENABLED,
-    HASHEOUS_API_ENABLED,
-    LAUNCHBOX_API_ENABLED,
-=======
     ENABLE_SCHEDULED_CONVERT_IMAGES_TO_WEBP,
     ENABLE_SCHEDULED_RESCAN,
     ENABLE_SCHEDULED_UPDATE_LAUNCHBOX_METADATA,
     ENABLE_SCHEDULED_UPDATE_SWITCH_TITLEDB,
->>>>>>> 96498602
     OIDC_ENABLED,
     OIDC_PROVIDER,
     SCHEDULED_CONVERT_IMAGES_TO_WEBP_CRON,
@@ -34,6 +28,7 @@
     meta_sgdb_handler,
     meta_ss_handler,
     meta_tgdb_handler,
+    meta_flashpoint_handler,
 )
 from utils import get_version
 from utils.router import APIRouter
@@ -57,25 +52,6 @@
             "SHOW_SETUP_WIZARD": len(db_user_handler.get_admin_users()) == 0,
         },
         "METADATA_SOURCES": {
-<<<<<<< HEAD
-            "ANY_SOURCE_ENABLED": IGDB_API_ENABLED
-            or SS_API_ENABLED
-            or MOBY_API_ENABLED
-            or RA_API_ENABLED
-            or LAUNCHBOX_API_ENABLED
-            or HASHEOUS_API_ENABLED
-            or TGDB_API_ENABLED,
-            "IGDB_API_ENABLED": IGDB_API_ENABLED,
-            "SS_API_ENABLED": SS_API_ENABLED,
-            "MOBY_API_ENABLED": MOBY_API_ENABLED,
-            "STEAMGRIDDB_API_ENABLED": STEAMGRIDDB_API_ENABLED,
-            "RA_API_ENABLED": RA_API_ENABLED,
-            "LAUNCHBOX_API_ENABLED": LAUNCHBOX_API_ENABLED,
-            "HASHEOUS_API_ENABLED": HASHEOUS_API_ENABLED,
-            "PLAYMATCH_API_ENABLED": PLAYMATCH_API_ENABLED,
-            "TGDB_API_ENABLED": TGDB_API_ENABLED,
-            "FLASHPOINT_API_ENABLED": FLASHPOINT_API_ENABLED,
-=======
             "ANY_SOURCE_ENABLED": (
                 meta_igdb_handler.is_enabled()
                 or meta_ss_handler.is_enabled()
@@ -84,6 +60,7 @@
                 or meta_launchbox_handler.is_enabled()
                 or meta_hasheous_handler.is_enabled()
                 or meta_tgdb_handler.is_enabled()
+                or meta_flashpoint_handler.is_enabled()
             ),
             "IGDB_API_ENABLED": meta_igdb_handler.is_enabled(),
             "SS_API_ENABLED": meta_ss_handler.is_enabled(),
@@ -94,7 +71,7 @@
             "HASHEOUS_API_ENABLED": meta_hasheous_handler.is_enabled(),
             "PLAYMATCH_API_ENABLED": meta_playmatch_handler.is_enabled(),
             "TGDB_API_ENABLED": meta_tgdb_handler.is_enabled(),
->>>>>>> 96498602
+            "FLASHPOINT_API_ENABLED": meta_flashpoint_handler.is_enabled(),
         },
         "FILESYSTEM": {
             "FS_PLATFORMS": await fs_platform_handler.get_platforms(),
