import asyncio

from fastapi import HTTPException, Request, status

from decorators.auth import protected_route
from endpoints.responses.search import SearchCoverSchema, SearchRomSchema
from exceptions.endpoint_exceptions import SGDBInvalidAPIKeyException
from handler.auth.constants import Scope
from handler.database import db_rom_handler
from handler.metadata import (
    meta_flashpoint_handler,
    meta_igdb_handler,
    meta_moby_handler,
    meta_sgdb_handler,
    meta_ss_handler,
)
<<<<<<< HEAD
from handler.metadata.flashpoint_handler import (
    FLASHPOINT_API_ENABLED,
    FlashpointRom,
)
from handler.metadata.igdb_handler import IGDB_API_ENABLED, IGDBRom
from handler.metadata.moby_handler import MOBY_API_ENABLED, MobyGamesRom
from handler.metadata.sgdb_handler import STEAMGRIDDB_API_ENABLED, SGDBRom
from handler.metadata.ss_handler import SS_API_ENABLED, SSRom
=======
from handler.metadata.igdb_handler import IGDBRom
from handler.metadata.moby_handler import MobyGamesRom
from handler.metadata.sgdb_handler import SGDBRom
from handler.metadata.ss_handler import SSRom
>>>>>>> 96498602
from handler.scan_handler import get_main_platform_igdb_id
from logger.formatter import BLUE, CYAN
from logger.formatter import highlight as hl
from logger.logger import log
from utils import emoji
from utils.router import APIRouter

router = APIRouter(
    prefix="/search",
    tags=["search"],
)


@protected_route(router.get, "/roms", [Scope.ROMS_READ])
async def search_rom(
    request: Request,
    rom_id: int,
    search_term: str | None = None,
    search_by: str = "name",
) -> list[SearchRomSchema]:
    """Search for rom in metadata providers

    Args:
        request (Request): FastAPI request
        rom_id (int): Rom ID
        source (str): Source of the rom
        search_term (str, optional): Search term. Defaults to None.
        search_by (str, optional): Search by name or ID. Defaults to "name".
        search_extended (bool, optional): Search extended info. Defaults to False.

    Returns:
        list[SearchRomSchema]: List of matched roms
    """

    if (
<<<<<<< HEAD
        not IGDB_API_ENABLED
        and not SS_API_ENABLED
        and not MOBY_API_ENABLED
        and not FLASHPOINT_API_ENABLED
=======
        not meta_igdb_handler.is_enabled()
        and not meta_ss_handler.is_enabled()
        and not meta_moby_handler.is_enabled()
>>>>>>> 96498602
    ):
        log.error("Search error: No metadata providers enabled")
        raise HTTPException(
            status_code=status.HTTP_500_INTERNAL_SERVER_ERROR,
            detail="No metadata providers enabled",
        )

    rom = db_rom_handler.get_rom(rom_id)
    if not rom:
        return []

    search_term = search_term or rom.fs_name_no_tags
    if not search_term:
        return []

    log.info(
        f"{emoji.EMOJI_MAGNIFYING_GLASS_TILTED_RIGHT} Searching metadata providers..."
    )
    matched_roms: list = []

    log.info(f"Searching by {hl(search_by.lower(), color=CYAN)}:")
    log.info(
        f"{emoji.EMOJI_VIDEO_GAME} {hl(rom.platform_display_name, color=BLUE)} [{rom.platform_fs_slug}]: {hl(search_term)}[{rom.fs_name}]"
    )

    igdb_matched_roms: list[IGDBRom] = []
    moby_matched_roms: list[MobyGamesRom] = []
    ss_matched_roms: list[SSRom] = []
    flashpoint_matched_roms: list[FlashpointRom] = []

    if search_by.lower() == "id":
        try:
            igdb_rom, moby_rom, ss_rom = await asyncio.gather(
                meta_igdb_handler.get_matched_rom_by_id(int(search_term)),
                meta_moby_handler.get_matched_rom_by_id(int(search_term)),
                meta_ss_handler.get_matched_rom_by_id(int(search_term)),
            )
        except ValueError as exc:
            log.error(f"Search error: invalid ID '{search_term}'")
            raise HTTPException(
                status_code=status.HTTP_500_INTERNAL_SERVER_ERROR,
                detail=f"Tried searching by ID, but '{search_term}' is not a valid ID",
            ) from exc
        else:
            igdb_matched_roms = [igdb_rom] if igdb_rom else []
            moby_matched_roms = [moby_rom] if moby_rom else []
            ss_matched_roms = [ss_rom] if ss_rom else []
    elif search_by.lower() == "name":
        (
            igdb_matched_roms,
            moby_matched_roms,
            ss_matched_roms,
            flashpoint_matched_roms,
        ) = await asyncio.gather(
            meta_igdb_handler.get_matched_roms_by_name(
                search_term, get_main_platform_igdb_id(rom.platform)
            ),
            meta_moby_handler.get_matched_roms_by_name(
                search_term, rom.platform.moby_id
            ),
            meta_ss_handler.get_matched_roms_by_name(search_term, rom.platform.ss_id),
            meta_flashpoint_handler.get_matched_roms_by_name(rom.fs_name),
        )

    merged_dict: dict[str, dict] = {}

    for igdb_rom in igdb_matched_roms:
        if igdb_rom["igdb_id"]:
            igdb_name = meta_igdb_handler.normalize_search_term(
                igdb_rom.get("name", ""),
                remove_articles=False,
            )
            merged_dict[igdb_name] = {
                **igdb_rom,
                "is_identified": True,
                "is_unidentified": False,
                "platform_id": rom.platform_id,
                "igdb_url_cover": igdb_rom.pop("url_cover", ""),
                **merged_dict.get(igdb_name, {}),
            }

    for moby_rom in moby_matched_roms:
        if moby_rom["moby_id"]:
            moby_name = meta_moby_handler.normalize_search_term(
                moby_rom.get("name", ""),
                remove_articles=False,
            )
            merged_dict[moby_name] = {
                **moby_rom,
                "is_identified": True,
                "is_unidentified": False,
                "platform_id": rom.platform_id,
                "moby_url_cover": moby_rom.pop("url_cover", ""),
                **merged_dict.get(moby_name, {}),
            }

    for ss_rom in ss_matched_roms:
        if ss_rom["ss_id"]:
            ss_name = meta_ss_handler.normalize_search_term(
                ss_rom.get("name", ""),
                remove_articles=False,
            )
            merged_dict[ss_name] = {
                **ss_rom,
                "is_identified": True,
                "is_unidentified": False,
                "platform_id": rom.platform_id,
                "ss_url_cover": ss_rom.pop("url_cover", ""),
                **merged_dict.get(ss_name, {}),
            }

    for flashpoint_rom in flashpoint_matched_roms:
        if flashpoint_rom["flashpoint_id"]:
            flashpoint_name = meta_flashpoint_handler.normalize_search_term(
                flashpoint_rom.get("name", ""),
                remove_articles=False,
            )
            merged_dict[flashpoint_name] = {
                **flashpoint_rom,
                "is_identified": True,
                "is_unidentified": False,
                "platform_id": rom.platform_id,
                "flashpoint_url_cover": flashpoint_rom.pop("url_cover", ""),
                **merged_dict.get(flashpoint_name, {}),
            }

    async def get_sgdb_rom(name: str) -> tuple[str, SGDBRom]:
        return name, await meta_sgdb_handler.get_details_by_names([name])

    sgdb_roms = await asyncio.gather(
        *[get_sgdb_rom(name) for name in list(merged_dict.keys())]
    )

    for name, sgdb_rom in sgdb_roms:
        if sgdb_rom["sgdb_id"]:
            merged_dict[name] = {
                **merged_dict[name],
                "sgdb_id": sgdb_rom.get("sgdb_id", ""),
                "sgdb_url_cover": sgdb_rom.get("url_cover", ""),
            }

    matched_roms = list(merged_dict.values())

    log.info("Results:")
    for m_rom in matched_roms:
        log.info(f"\t - {m_rom['name']}")

    return matched_roms


@protected_route(router.get, "/cover", [Scope.ROMS_READ])
async def search_cover(
    request: Request,
    search_term: str = "",
) -> list[SearchCoverSchema]:

    if not meta_sgdb_handler.is_enabled():
        log.error("Search error: No SteamGridDB enabled")
        raise HTTPException(
            status_code=status.HTTP_500_INTERNAL_SERVER_ERROR,
            detail="No SteamGridDB enabled",
        )

    try:
        covers = await meta_sgdb_handler.get_details(search_term=search_term)
    except SGDBInvalidAPIKeyException as err:
        raise HTTPException(
            status_code=status.HTTP_401_UNAUTHORIZED, detail="Invalid SGDB API key"
        ) from err

    return [SearchCoverSchema.model_validate(cover) for cover in covers]<|MERGE_RESOLUTION|>--- conflicted
+++ resolved
@@ -14,21 +14,11 @@
     meta_sgdb_handler,
     meta_ss_handler,
 )
-<<<<<<< HEAD
-from handler.metadata.flashpoint_handler import (
-    FLASHPOINT_API_ENABLED,
-    FlashpointRom,
-)
-from handler.metadata.igdb_handler import IGDB_API_ENABLED, IGDBRom
-from handler.metadata.moby_handler import MOBY_API_ENABLED, MobyGamesRom
-from handler.metadata.sgdb_handler import STEAMGRIDDB_API_ENABLED, SGDBRom
-from handler.metadata.ss_handler import SS_API_ENABLED, SSRom
-=======
 from handler.metadata.igdb_handler import IGDBRom
 from handler.metadata.moby_handler import MobyGamesRom
 from handler.metadata.sgdb_handler import SGDBRom
 from handler.metadata.ss_handler import SSRom
->>>>>>> 96498602
+from handler.metadata.flashpoint_handler import FlashpointRom
 from handler.scan_handler import get_main_platform_igdb_id
 from logger.formatter import BLUE, CYAN
 from logger.formatter import highlight as hl
@@ -64,16 +54,10 @@
     """
 
     if (
-<<<<<<< HEAD
-        not IGDB_API_ENABLED
-        and not SS_API_ENABLED
-        and not MOBY_API_ENABLED
-        and not FLASHPOINT_API_ENABLED
-=======
         not meta_igdb_handler.is_enabled()
         and not meta_ss_handler.is_enabled()
         and not meta_moby_handler.is_enabled()
->>>>>>> 96498602
+        and not meta_flashpoint_handler.is_enabled()
     ):
         log.error("Search error: No metadata providers enabled")
         raise HTTPException(
