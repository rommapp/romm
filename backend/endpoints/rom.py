--- conflicted
+++ resolved
@@ -12,11 +12,7 @@
     DEV_MODE,
     DISABLE_DOWNLOAD_ENDPOINT_AUTH,
     LIBRARY_BASE_PATH,
-<<<<<<< HEAD
-    RESOURCES_BASE_PATH,
     STORE_MANUALS_ON_DISK,
-=======
->>>>>>> d0a6d885
     str_to_bool,
 )
 from decorators.auth import protected_route
