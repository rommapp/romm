import binascii
from base64 import b64encode
from datetime import datetime, timezone
from io import BytesIO
from stat import S_IFREG
from typing import Annotated, Any
from urllib.parse import quote
from zipfile import ZIP_DEFLATED, ZIP_STORED, ZipFile, ZipInfo

from anyio import Path, open_file
from fastapi import (
    Body,
    File,
    Header,
    HTTPException,
)
from fastapi import Path as PathVar
from fastapi import (
    Query,
    Request,
    UploadFile,
    status,
)
from fastapi.responses import Response
from fastapi_pagination.ext.sqlalchemy import paginate
from fastapi_pagination.limit_offset import LimitOffsetPage, LimitOffsetParams
from pydantic import BaseModel
from starlette.requests import ClientDisconnect
from starlette.responses import FileResponse
from streaming_form_data import StreamingFormDataParser
from streaming_form_data.targets import FileTarget, NullTarget

from config import (
    DEV_MODE,
    DISABLE_DOWNLOAD_ENDPOINT_AUTH,
    LIBRARY_BASE_PATH,
    str_to_bool,
)
from decorators.auth import protected_route
from endpoints.responses import BulkOperationResponse
from endpoints.responses.rom import (
    DetailedRomSchema,
    RomFileSchema,
    RomUserSchema,
    SimpleRomSchema,
)
from exceptions.endpoint_exceptions import RomNotFoundInDatabaseException
from exceptions.fs_exceptions import RomAlreadyExistsException
from handler.auth.constants import Scope
from handler.database import db_platform_handler, db_rom_handler
from handler.database.base_handler import sync_session
from handler.filesystem import fs_resource_handler, fs_rom_handler
from handler.filesystem.base_handler import CoverSize
from handler.metadata import (
    meta_flashpoint_handler,
    meta_hltb_handler,
    meta_igdb_handler,
    meta_launchbox_handler,
    meta_moby_handler,
    meta_ra_handler,
    meta_ss_handler,
)
from logger.formatter import BLUE
from logger.formatter import highlight as hl
from logger.logger import log
from models.rom import Rom
from utils.filesystem import sanitize_filename
from utils.hashing import crc32_to_hex
from utils.nginx import FileRedirectResponse, ZipContentLine, ZipResponse
from utils.router import APIRouter

router = APIRouter(
    prefix="/roms",
    tags=["roms"],
)


@protected_route(
    router.post,
    "",
    [Scope.ROMS_WRITE],
    status_code=status.HTTP_201_CREATED,
    responses={status.HTTP_400_BAD_REQUEST: {}},
)
async def add_rom(
    request: Request,
    platform_id: Annotated[
        int,
        Header(description="Platform internal id.", ge=1, alias="x-upload-platform"),
    ],
    filename: Annotated[
        str,
        Header(
            description="The name of the file being uploaded.",
            alias="x-upload-filename",
        ),
    ],
) -> Response:
    """Upload a single rom."""

    if not platform_id or not filename:
        raise HTTPException(
            status_code=status.HTTP_400_BAD_REQUEST,
            detail="No platform ID or filename provided",
        )

    db_platform = db_platform_handler.get_platform(platform_id)
    if not db_platform:
        raise HTTPException(
            status_code=status.HTTP_400_BAD_REQUEST,
            detail="Platform not found",
        )

    platform_fs_slug = db_platform.fs_slug
    roms_path = fs_rom_handler.get_roms_fs_structure(platform_fs_slug)
    log.info(
        f"Uploading file to {hl(db_platform.custom_name or db_platform.name, color=BLUE)}[{hl(platform_fs_slug)}]"
    )

    file_location = fs_rom_handler.validate_path(f"{roms_path}/{filename}")

    parser = StreamingFormDataParser(headers=request.headers)
    parser.register("x-upload-platform", NullTarget())
    parser.register(filename, FileTarget(str(file_location)))

    # Check if the file already exists
    if await fs_rom_handler.file_exists(f"{roms_path}/{filename}"):
        log.warning(f" - Skipping {hl(filename)} since the file already exists")
        raise HTTPException(
            status_code=status.HTTP_400_BAD_REQUEST,
            detail=f"File {filename} already exists",
        )

    # Create the directory if it doesn't exist
    await fs_rom_handler.make_directory(roms_path)

    def cleanup_partial_file():
        if file_location.exists():
            file_location.unlink()

    try:
        async for chunk in request.stream():
            parser.data_received(chunk)
    except ClientDisconnect:
        log.error("Client disconnected during upload")
        cleanup_partial_file()
    except Exception as exc:
        log.error("Error uploading files", exc_info=exc)
        cleanup_partial_file()
        raise HTTPException(
            status_code=status.HTTP_500_INTERNAL_SERVER_ERROR,
            detail="There was an error uploading the file(s)",
        ) from exc

    return Response()


class CustomLimitOffsetParams(LimitOffsetParams):
    # Temporarily increase the limit until we can implement pagination on all apps
    limit: int = Query(50, ge=1, le=10_000, description="Page size limit")
    offset: int = Query(0, ge=0, description="Page offset")


class CustomLimitOffsetPage[T: BaseModel](LimitOffsetPage[T]):
    char_index: dict[str, int]
    rom_id_index: list[int]
    __params_type__ = CustomLimitOffsetParams


@protected_route(router.get, "", [Scope.ROMS_READ])
def get_roms(
    request: Request,
    with_char_index: Annotated[
        bool,
        Query(description="Whether to get the char index."),
    ] = True,
    search_term: Annotated[
        str | None,
        Query(description="Search term to filter roms."),
    ] = None,
    platform_id: Annotated[
        int | None,
        Query(description="Platform internal id.", ge=1),
    ] = None,
    collection_id: Annotated[
        int | None,
        Query(description="Collection internal id.", ge=1),
    ] = None,
    virtual_collection_id: Annotated[
        str | None,
        Query(description="Virtual collection internal id."),
    ] = None,
    smart_collection_id: Annotated[
        int | None,
        Query(description="Smart collection internal id.", ge=1),
    ] = None,
    matched: Annotated[
        bool | None,
        Query(description="Whether the rom matched a metadata source."),
    ] = None,
    favourite: Annotated[
        bool | None,
        Query(description="Whether the rom is marked as favourite."),
    ] = None,
    duplicate: Annotated[
        bool | None,
        Query(description="Whether the rom is marked as duplicate."),
    ] = None,
    playable: Annotated[
        bool | None,
        Query(description="Whether the rom is playable from the browser."),
    ] = None,
    missing: Annotated[
        bool | None,
        Query(description="Whether the rom is missing from the filesystem."),
    ] = None,
    has_ra: Annotated[
        bool | None,
        Query(description="Whether the rom has RetroAchievements data."),
    ] = None,
    verified: Annotated[
        bool | None,
        Query(
            description="Whether the rom is verified by Hasheous from the filesystem."
        ),
    ] = None,
    group_by_meta_id: Annotated[
        bool,
        Query(
            description="Whether to group roms by metadata ID (IGDB / Moby / ScreenScraper / RetroAchievements / LaunchBox)."
        ),
    ] = False,
    selected_genre: Annotated[
        str | None,
        Query(description="Associated genre."),
    ] = None,
    selected_franchise: Annotated[
        str | None,
        Query(description="Associated franchise."),
    ] = None,
    selected_collection: Annotated[
        str | None,
        Query(description="Associated collection."),
    ] = None,
    selected_company: Annotated[
        str | None,
        Query(description="Associated company."),
    ] = None,
    selected_age_rating: Annotated[
        str | None,
        Query(description="Associated age rating."),
    ] = None,
    selected_status: Annotated[
        str | None,
        Query(description="Game status, set by the current user."),
    ] = None,
    selected_region: Annotated[
        str | None,
        Query(description="Associated region tag."),
    ] = None,
    selected_language: Annotated[
        str | None,
        Query(description="Associated language tag."),
    ] = None,
    order_by: Annotated[
        str,
        Query(description="Field to order results by."),
    ] = "name",
    order_dir: Annotated[
        str,
        Query(description="Order direction, either 'asc' or 'desc'."),
    ] = "asc",
) -> CustomLimitOffsetPage[SimpleRomSchema]:
    """Retrieve roms."""

    # Get the base roms query
    query, order_by_attr = db_rom_handler.get_roms_query(
        user_id=request.user.id,
        order_by=order_by.lower(),
        order_dir=order_dir.lower(),
    )

    # Filter down the query
    query = db_rom_handler.filter_roms(
        query=query,
        user_id=request.user.id,
        platform_id=platform_id,
        collection_id=collection_id,
        virtual_collection_id=virtual_collection_id,
        smart_collection_id=smart_collection_id,
        search_term=search_term,
        matched=matched,
        favourite=favourite,
        duplicate=duplicate,
        playable=playable,
        has_ra=has_ra,
        missing=missing,
        verified=verified,
        selected_genre=selected_genre,
        selected_franchise=selected_franchise,
        selected_collection=selected_collection,
        selected_company=selected_company,
        selected_age_rating=selected_age_rating,
        selected_status=selected_status,
        selected_region=selected_region,
        selected_language=selected_language,
        group_by_meta_id=group_by_meta_id,
    )

    # Get the char index for the roms
    char_index_dict = {}
    if with_char_index:
        char_index = db_rom_handler.with_char_index(
            query=query, order_by_attr=order_by_attr
        )
        char_index_dict = {char: index for (char, index) in char_index}

    # Get all ROM IDs in order for the additional data
    with sync_session.begin() as session:
        rom_id_index = session.scalars(query.with_only_columns(Rom.id)).all()  # type: ignore

        return paginate(
            session,
            query,
            transformer=lambda items: [
                SimpleRomSchema.from_orm_with_request(i, request) for i in items
            ],
            additional_data={
                "char_index": char_index_dict,
                "rom_id_index": rom_id_index,
            },
        )


@protected_route(
    router.get,
    "/download",
    [Scope.ROMS_READ],
)
async def download_roms(
    request: Request,
    rom_ids: Annotated[
        str,
        Query(
            description="Comma-separated list of ROM IDs to download as a zip file.",
        ),
    ],
    filename: Annotated[
        str | None,
        Query(
            description="Name for the zip file (optional).",
        ),
    ] = None,
):
    """Download a list of roms as a zip file."""

    current_username = (
        request.user.username if request.user.is_authenticated else "unknown"
    )

    if not rom_ids:
        raise HTTPException(
            status_code=status.HTTP_400_BAD_REQUEST,
            detail="No ROM IDs provided",
        )

    # Parse comma-separated string into list of integers
    try:
        rom_id_list = [int(id.strip()) for id in rom_ids.split(",") if id.strip()]
    except ValueError as e:
        raise HTTPException(
            status_code=status.HTTP_400_BAD_REQUEST,
            detail="Invalid ROM ID format. Must be comma-separated integers.",
        ) from e

    if not rom_id_list:
        raise HTTPException(
            status_code=status.HTTP_400_BAD_REQUEST,
            detail="No valid ROM IDs provided",
        )

    rom_objects = db_rom_handler.get_roms_by_ids(rom_id_list)

    if not rom_objects:
        raise HTTPException(
            status_code=status.HTTP_404_NOT_FOUND,
            detail="No ROMs found with the provided IDs",
        )

    # Check if all requested ROMs were found
    found_ids = {rom.id for rom in rom_objects}
    missing_ids = set(rom_id_list) - found_ids
    if missing_ids:
        log.warning(
            f"User {hl(current_username, color=BLUE)} requested ROMs with IDs {missing_ids} that were not found"
        )

    log.info(
        f"User {hl(current_username, color=BLUE)} is downloading {len(rom_objects)} ROMs as zip"
    )

    content_lines = []
    for rom in rom_objects:
        rom_files = sorted(rom.files, key=lambda x: x.file_name)
        for file in rom_files:
            content_lines.append(
                ZipContentLine(
                    crc32=None,  # The CRC hash stored for compressed files is for the uncompressed content
                    size_bytes=file.file_size_bytes,
                    encoded_location=quote(f"/library/{file.full_path}"),
                    filename=file.full_path,
                )
            )

    if filename:
        file_name = sanitize_filename(filename)
    else:
        base64_content = b64encode(
            ("\n".join([str(line) for line in content_lines])).encode()
        )
        file_name = f"{len(rom_objects)} ROMs ({crc32_to_hex(binascii.crc32(base64_content))}).zip"

    return ZipResponse(
        content_lines=content_lines,
        filename=quote(file_name),
    )


@protected_route(
    router.get,
    "/{id}",
    [] if DISABLE_DOWNLOAD_ENDPOINT_AUTH else [Scope.ROMS_READ],
    responses={status.HTTP_404_NOT_FOUND: {}},
)
def get_rom(
    request: Request,
    id: Annotated[int, PathVar(description="Rom internal id.", ge=1)],
) -> DetailedRomSchema:
    """Retrieve a rom by ID."""

    rom = db_rom_handler.get_rom(id)

    if not rom:
        raise RomNotFoundInDatabaseException(id)

    return DetailedRomSchema.from_orm_with_request(rom, request)


@protected_route(
    router.head,
    "/{id}/content/{file_name}",
    [] if DISABLE_DOWNLOAD_ENDPOINT_AUTH else [Scope.ROMS_READ],
    responses={status.HTTP_404_NOT_FOUND: {}},
)
async def head_rom_content(
    request: Request,
    id: Annotated[int, PathVar(description="Rom internal id.", ge=1)],
    file_name: Annotated[str, PathVar(description="File name to download")],
    file_ids: Annotated[
        str | None,
        Query(
            description="Comma-separated list of file ids to download for multi-part roms."
        ),
    ] = None,
):
    """Retrieve head information for a rom file download."""

    rom = db_rom_handler.get_rom(id)

    if not rom:
        raise RomNotFoundInDatabaseException(id)

    files = rom.files
    if file_ids:
        file_id_values = {int(f.strip()) for f in file_ids.split(",") if f.strip()}
        files = [f for f in rom.files if f.id in file_id_values]
    files.sort(key=lambda x: x.file_name)

    # Serve the file directly in development mode for emulatorjs
    if DEV_MODE:
        if len(files) == 1:
            file = files[0]
            rom_path = f"{LIBRARY_BASE_PATH}/{file.full_path}"
            return FileResponse(
                path=rom_path,
                filename=file.file_name,
                headers={
                    "Content-Disposition": f"attachment; filename*=UTF-8''{quote(file.file_name)}; filename=\"{quote(file.file_name)}\"",
                    "Content-Type": "application/octet-stream",
                    "Content-Length": str(file.file_size_bytes),
                },
            )

        return Response(
            headers={
                "Content-Type": "application/zip",
                "Content-Disposition": f"attachment; filename*=UTF-8''{quote(file_name)}.zip; filename=\"{quote(file_name)}.zip\"",
            },
        )

    # Otherwise proxy through nginx
    if len(files) == 1:
        return FileRedirectResponse(
            download_path=Path(f"/library/{files[0].full_path}"),
        )

    return Response(
        media_type="application/zip",
        headers={
            "Content-Disposition": f"attachment; filename*=UTF-8''{quote(file_name)}.zip; filename=\"{quote(file_name)}.zip\"",
        },
    )


@protected_route(
    router.get,
    "/{id}/content/{file_name}",
    [] if DISABLE_DOWNLOAD_ENDPOINT_AUTH else [Scope.ROMS_READ],
    responses={status.HTTP_404_NOT_FOUND: {}},
)
async def get_rom_content(
    request: Request,
    id: Annotated[int, PathVar(description="Rom internal id.", ge=1)],
    file_name: Annotated[str, PathVar(description="Zip file output name")],
    file_ids: Annotated[
        str | None,
        Query(
            description="Comma-separated list of file ids to download for multi-part roms."
        ),
    ] = None,
):
    """Download a rom.

    This endpoint serves the content of the requested rom, as:
    - A single file for single file roms.
    - A zipped file for multi-part roms, including a .m3u file if applicable.
    """

    current_username = (
        request.user.username if request.user.is_authenticated else "unknown"
    )
    rom = db_rom_handler.get_rom(id)

    if not rom:
        raise RomNotFoundInDatabaseException(id)

    # https://muos.dev/help/addcontent#what-about-multi-disc-content
    hidden_folder = str_to_bool(request.query_params.get("hidden_folder", ""))

    files = rom.files
    if file_ids:
        file_id_values = {int(f.strip()) for f in file_ids.split(",") if f.strip()}
        files = [f for f in rom.files if f.id in file_id_values]
    files.sort(key=lambda x: x.file_name)

    log.info(
        f"User {hl(current_username, color=BLUE)} is downloading {hl(rom.fs_name)}"
    )

    # Serve the file directly in development mode for emulatorjs
    if DEV_MODE:
        if len(files) == 1:
            file = files[0]
            rom_path = f"{LIBRARY_BASE_PATH}/{file.full_path}"
            return FileResponse(
                path=rom_path,
                filename=file.file_name,
                headers={
                    "Content-Disposition": f"attachment; filename*=UTF-8''{quote(file.file_name)}; filename=\"{quote(file.file_name)}\"",
                    "Content-Type": "application/octet-stream",
                    "Content-Length": str(file.file_size_bytes),
                },
            )

        async def build_zip_in_memory() -> bytes:
            # Initialize in-memory buffer
            zip_buffer = BytesIO()
            now = datetime.now()

            with ZipFile(zip_buffer, "w") as zip_file:
                # Add content files
                for file in files:
                    file_path = f"{LIBRARY_BASE_PATH}/{file.full_path}"
                    try:
                        # Read entire file into memory
                        async with await open_file(file_path, "rb") as f:
                            content = await f.read()

                        # Create ZIP info with compression
                        zip_info = ZipInfo(
                            filename=file.file_name_for_download(rom, hidden_folder),
                            date_time=now.timetuple()[:6],
                        )
                        zip_info.external_attr = S_IFREG | 0o600
                        zip_info.compress_type = (
                            ZIP_DEFLATED if file.file_size_bytes > 0 else ZIP_STORED
                        )

                        # Write file to ZIP
                        zip_file.writestr(zip_info, content)

                    except FileNotFoundError:
                        log.error(f"File {hl(file_path)} not found!")
                        raise

                # Add M3U file if not already present
                if not rom.has_m3u_file():
                    m3u_encoded_content = "\n".join(
                        [f.file_name_for_download(rom, hidden_folder) for f in files]
                    ).encode()
                    m3u_filename = f"{rom.fs_name}.m3u"
                    m3u_info = ZipInfo(
                        filename=m3u_filename, date_time=now.timetuple()[:6]
                    )
                    m3u_info.external_attr = S_IFREG | 0o600
                    m3u_info.compress_type = ZIP_STORED
                    zip_file.writestr(m3u_info, m3u_encoded_content)

            # Get the completed ZIP file bytes
            zip_buffer.seek(0)
            return zip_buffer.getvalue()

        zip_data = await build_zip_in_memory()

        # Streams the zip file to the client
        return Response(
            content=zip_data,
            media_type="application/zip",
            headers={
                "Content-Disposition": f"attachment; filename*=UTF-8''{quote(file_name)}.zip; filename=\"{quote(file_name)}.zip\"",
            },
        )

    # Otherwise proxy through nginx
    if len(files) == 1:
        return FileRedirectResponse(
            download_path=Path(f"/library/{files[0].full_path}"),
        )

    content_lines = [
        ZipContentLine(
            crc32=None,  # The CRC hash stored for compressed files is for the uncompressed content
            size_bytes=f.file_size_bytes,
            encoded_location=quote(f"/library/{f.full_path}"),
            filename=f.file_name_for_download(rom, hidden_folder),
        )
        for f in files
    ]

    if not rom.has_m3u_file():
        m3u_encoded_content = "\n".join(
            [f.file_name_for_download(rom, hidden_folder) for f in files]
        ).encode()
        m3u_base64_content = b64encode(m3u_encoded_content).decode()
        m3u_line = ZipContentLine(
            crc32=crc32_to_hex(binascii.crc32(m3u_encoded_content)),
            size_bytes=len(m3u_encoded_content),
            encoded_location=f"/decode?value={m3u_base64_content}",
            filename=f"{file_name}.m3u",
        )
        content_lines.append(m3u_line)

    return ZipResponse(
        content_lines=content_lines,
        filename=f"{quote(file_name)}.zip",
    )


@protected_route(
    router.put,
    "/{id}",
    [Scope.ROMS_WRITE],
    responses={status.HTTP_404_NOT_FOUND: {}},
)
async def update_rom(
    request: Request,
    id: Annotated[int, PathVar(description="Rom internal id.", ge=1)],
    artwork: Annotated[
        UploadFile | None,
        File(description="Custom artwork to set as cover."),
    ] = None,
    remove_cover: Annotated[
        bool,
        Query(description="Whether to remove the cover image for this rom."),
    ] = False,
    unmatch_metadata: Annotated[
        bool,
        Query(description="Whether to remove the metadata matches for this game."),
    ] = False,
) -> DetailedRomSchema:
    """Update a rom."""
    data = await request.form()

    rom = db_rom_handler.get_rom(id)

    if not rom:
        raise RomNotFoundInDatabaseException(id)

    if unmatch_metadata:
        db_rom_handler.update_rom(
            id,
            {
                "igdb_id": None,
                "sgdb_id": None,
                "moby_id": None,
                "ss_id": None,
                "ra_id": None,
                "launchbox_id": None,
<<<<<<< HEAD
                "hasheous_id": None,
                "tgdb_id": None,
=======
                "flashpoint_id": None,
                "hltb_id": None,
>>>>>>> 44c145b8
                "name": rom.fs_name,
                "summary": "",
                "url_screenshots": [],
                "path_screenshots": [],
                "path_cover_s": "",
                "path_cover_l": "",
                "url_cover": "",
                "url_manual": "",
                "slug": "",
                "igdb_metadata": {},
                "moby_metadata": {},
                "ss_metadata": {},
                "ra_metadata": {},
                "launchbox_metadata": {},
<<<<<<< HEAD
                "hasheous_metadata": {},
=======
                "flashpoint_metadata": {},
                "hltb_metadata": {},
>>>>>>> 44c145b8
                "revision": "",
            },
        )

        rom = db_rom_handler.get_rom(id)
        if not rom:
            raise RomNotFoundInDatabaseException(id)

        return DetailedRomSchema.from_orm_with_request(rom, request)

    def parse_id_value(value: str) -> int | None:
        if not value or value.strip() == "":
            return None

        return int(value)

    cleaned_data: dict[str, Any] = {
<<<<<<< HEAD
        "igdb_id": parse_id_value(str(data.get("igdb_id"))),
        "sgdb_id": parse_id_value(str(data.get("sgdb_id"))),
        "moby_id": parse_id_value(str(data.get("moby_id"))),
        "ss_id": parse_id_value(str(data.get("ss_id"))),
        "ra_id": parse_id_value(str(data.get("ra_id"))),
        "launchbox_id": parse_id_value(str(data.get("launchbox_id"))),
        "hasheous_id": parse_id_value(str(data.get("hasheous_id"))),
        "tgdb_id": parse_id_value(str(data.get("tgdb_id"))),
    }

    if (
        cleaned_data["launchbox_id"]
        and int(cleaned_data["launchbox_id"]) != rom.launchbox_id
=======
        "igdb_id": data.get("igdb_id", rom.igdb_id),
        "moby_id": data.get("moby_id", rom.moby_id),
        "ss_id": data.get("ss_id", rom.ss_id),
        "launchbox_id": data.get("launchbox_id", rom.launchbox_id),
        "flashpoint_id": data.get("flashpoint_id", rom.flashpoint_id),
        "hltb_id": data.get("hltb_id", rom.hltb_id),
    }

    if (
        cleaned_data.get("hltb_id", "")
        and int(cleaned_data.get("hltb_id", "")) != rom.hltb_id
    ):
        hltb_rom = await meta_hltb_handler.get_rom_by_id(cleaned_data["hltb_id"])
        cleaned_data.update(hltb_rom)

    if (
        cleaned_data.get("flashpoint_id", "")
        and cleaned_data.get("flashpoint_id", "") != rom.flashpoint_id
    ):
        flashpoint_rom = await meta_flashpoint_handler.get_rom_by_id(
            cleaned_data["flashpoint_id"]
        )
        cleaned_data.update(flashpoint_rom)

    if (
        cleaned_data.get("launchbox_id", "")
        and int(cleaned_data.get("launchbox_id", "")) != rom.launchbox_id
    ):
        launchbox_rom = await meta_launchbox_handler.get_rom_by_id(
            cleaned_data["launchbox_id"]
        )
        cleaned_data.update(launchbox_rom)
        path_screenshots = await fs_resource_handler.get_rom_screenshots(
            rom=rom,
            url_screenshots=cleaned_data.get("url_screenshots", []),
        )
        cleaned_data.update({"path_screenshots": path_screenshots})

    if (
        cleaned_data.get("moby_id", "")
        and int(cleaned_data.get("moby_id", "")) != rom.moby_id
>>>>>>> 44c145b8
    ):
        lb_rom = await meta_launchbox_handler.get_rom_by_id(
            cleaned_data["launchbox_id"]
        )
        cleaned_data.update(lb_rom)
    elif rom.launchbox_id and not cleaned_data["launchbox_id"]:
        cleaned_data.update({"launchbox_id": None, "launchbox_metadata": {}})

    if cleaned_data["ra_id"] and int(cleaned_data["ra_id"]) != rom.ra_id:
        ra_rom = await meta_ra_handler.get_rom_by_id(rom, ra_id=cleaned_data["ra_id"])
        cleaned_data.update(ra_rom)
    elif rom.ra_id and not cleaned_data["ra_id"]:
        cleaned_data.update({"ra_id": None, "ra_metadata": {}})

    if cleaned_data["moby_id"] and int(cleaned_data["moby_id"]) != rom.moby_id:
        moby_rom = await meta_moby_handler.get_rom_by_id(
            int(cleaned_data.get("moby_id", ""))
        )
        cleaned_data.update(moby_rom)
    elif rom.moby_id and not cleaned_data["moby_id"]:
        cleaned_data.update({"moby_id": None, "moby_metadata": {}})

    if cleaned_data["ss_id"] and int(cleaned_data["ss_id"]) != rom.ss_id:
        ss_rom = await meta_ss_handler.get_rom_by_id(cleaned_data["ss_id"])
        cleaned_data.update(ss_rom)
    elif rom.ss_id and not cleaned_data["ss_id"]:
        cleaned_data.update({"ss_id": None, "ss_metadata": {}})

    if cleaned_data["igdb_id"] and int(cleaned_data["igdb_id"]) != rom.igdb_id:
        igdb_rom = await meta_igdb_handler.get_rom_by_id(cleaned_data["igdb_id"])
        cleaned_data.update(igdb_rom)
    elif rom.igdb_id and not cleaned_data["igdb_id"]:
        cleaned_data.update({"igdb_id": None, "igdb_metadata": {}})

<<<<<<< HEAD
    if cleaned_data.get("url_screenshots", []):
        path_screenshots = await fs_resource_handler.get_rom_screenshots(
            rom=rom,
            url_screenshots=cleaned_data.get("url_screenshots", []),
        )
        cleaned_data.update(
            {"path_screenshots": path_screenshots, "url_screenshots": []}
        )

=======
>>>>>>> 44c145b8
    cleaned_data.update(
        {
            "name": data.get("name", rom.name),
            "summary": data.get("summary", rom.summary),
        }
    )

    new_fs_name = str(data.get("fs_name") or rom.fs_name)
    new_fs_name = sanitize_filename(new_fs_name)
    cleaned_data.update(
        {
            "fs_name": new_fs_name,
            "fs_name_no_tags": fs_rom_handler.get_file_name_with_no_tags(new_fs_name),
            "fs_name_no_ext": fs_rom_handler.get_file_name_with_no_extension(
                new_fs_name
            ),
        }
    )

    if remove_cover:
        cleaned_data.update(await fs_resource_handler.remove_cover(rom))
        cleaned_data.update({"url_cover": ""})
    else:
        if artwork is not None and artwork.filename is not None:
            file_ext = artwork.filename.split(".")[-1]
            artwork_content = BytesIO(await artwork.read())
            (
                path_cover_l,
                path_cover_s,
            ) = await fs_resource_handler.store_artwork(rom, artwork_content, file_ext)

            cleaned_data.update(
                {
                    "url_cover": "",
                    "path_cover_s": path_cover_s,
                    "path_cover_l": path_cover_l,
                }
            )
        else:
<<<<<<< HEAD
            if cleaned_data.get(
                "url_cover", ""
            ) != rom.url_cover or not fs_resource_handler.cover_exists(
=======
            url_cover = data.get("url_cover", rom.url_cover)
            if url_cover != rom.url_cover or not fs_resource_handler.cover_exists(
>>>>>>> 44c145b8
                rom, CoverSize.BIG
            ):
                path_cover_s, path_cover_l = await fs_resource_handler.get_cover(
                    entity=rom,
                    overwrite=True,
                    url_cover=str(url_cover),
                )
                cleaned_data.update(
                    {
                        "url_cover": url_cover,
                        "path_cover_s": path_cover_s,
                        "path_cover_l": path_cover_l,
                    }
                )

    if data.get(
        "url_manual", ""
    ) != rom.url_manual or not fs_resource_handler.manual_exists(rom):
        path_manual = await fs_resource_handler.get_manual(
            rom=rom,
            overwrite=True,
            url_manual=str(data.get("url_manual") or ""),
        )
        cleaned_data.update(
            {
                "url_manual": data.get("url_manual", rom.url_manual),
                "path_manual": path_manual,
            }
        )

    log.debug(
        f"Updating {hl(cleaned_data.get('name', ''), color=BLUE)} [{hl(cleaned_data.get('fs_name', ''))}] with data {cleaned_data}"
    )

    db_rom_handler.update_rom(id, cleaned_data)

    # Rename the file/folder if the name has changed
    should_update_fs = new_fs_name != rom.fs_name
    if should_update_fs:
        try:
            await fs_rom_handler.rename_fs_rom(
                old_name=rom.fs_name,
                new_name=new_fs_name,
                fs_path=rom.fs_path,
            )
        except RomAlreadyExistsException as exc:
            log.error(exc)
            raise HTTPException(
                status_code=status.HTTP_500_INTERNAL_SERVER_ERROR, detail=exc
            ) from exc

    # Update the rom files with the new fs_name
    if should_update_fs:
        for file in rom.files:
            db_rom_handler.update_rom_file(
                file.id,
                {
                    "file_name": file.file_name.replace(rom.fs_name, new_fs_name),
                    "file_path": file.file_path.replace(rom.fs_name, new_fs_name),
                },
            )

    # Refetch the rom from the database
    rom = db_rom_handler.get_rom(id)
    if not rom:
        raise RomNotFoundInDatabaseException(id)

    return DetailedRomSchema.from_orm_with_request(rom, request)


@protected_route(
    router.post,
    "/{id}/manuals",
    [Scope.ROMS_WRITE],
    status_code=status.HTTP_201_CREATED,
    responses={status.HTTP_404_NOT_FOUND: {}},
)
async def add_rom_manuals(
    request: Request,
    id: Annotated[int, PathVar(description="Rom internal id.", ge=1)],
    filename: Annotated[
        str,
        Header(
            description="The name of the file being uploaded.",
            alias="x-upload-filename",
        ),
    ],
) -> Response:
    """Upload manuals for a rom."""

    rom = db_rom_handler.get_rom(id)
    if not rom:
        raise RomNotFoundInDatabaseException(id)

    manuals_path = f"{rom.fs_resources_path}/manual"
    file_location = fs_resource_handler.validate_path(f"{manuals_path}/{rom.id}.pdf")
    log.info(f"Uploading manual to {hl(str(file_location))}")

    await fs_resource_handler.make_directory(manuals_path)

    parser = StreamingFormDataParser(headers=request.headers)
    parser.register("x-upload-platform", NullTarget())
    parser.register(filename, FileTarget(str(file_location)))

    def cleanup_partial_file():
        if file_location.exists():
            file_location.unlink()

    try:
        async for chunk in request.stream():
            parser.data_received(chunk)
    except ClientDisconnect:
        log.error("Client disconnected during upload")
        cleanup_partial_file()
    except Exception as exc:
        log.error("Error uploading files", exc_info=exc)
        cleanup_partial_file()
        raise HTTPException(
            status_code=status.HTTP_500_INTERNAL_SERVER_ERROR,
            detail="There was an error uploading the manual",
        ) from exc

    path_manual = await fs_resource_handler.get_manual(
        rom=rom, overwrite=False, url_manual=None
    )

    db_rom_handler.update_rom(
        id,
        {
            "path_manual": path_manual,
        },
    )

    return Response()


@protected_route(
    router.post,
    "/delete",
    [Scope.ROMS_WRITE],
    responses={status.HTTP_404_NOT_FOUND: {}},
)
async def delete_roms(
    request: Request,
    roms: Annotated[
        list[int],
        Body(
            description="List of rom ids to delete from database.",
            embed=True,
        ),
    ],
    delete_from_fs: Annotated[
        list[int],
        Body(
            description="List of rom ids to delete from filesystem.",
            default_factory=list,
            embed=True,
        ),
    ],
) -> BulkOperationResponse:
    """Delete roms."""

    successful_items = 0
    failed_items = 0
    errors = []

    for id in roms:
        rom = db_rom_handler.get_rom(id)

        if not rom:
            failed_items += 1
            errors.append(f"ROM with ID {id} not found")
            continue

        try:
            log.info(
                f"Deleting {hl(str(rom.name or 'ROM'), color=BLUE)} [{hl(rom.fs_name)}] from database"
            )
            db_rom_handler.delete_rom(id)

            try:
                await fs_resource_handler.remove_directory(rom.fs_resources_path)
            except FileNotFoundError:
                log.warning(
                    f"Couldn't find resources to delete for {hl(str(rom.name or 'ROM'), color=BLUE)}"
                )

            if id in delete_from_fs:
                log.info(f"Deleting {hl(rom.fs_name)} from filesystem")
                try:
                    file_path = f"{rom.fs_path}/{rom.fs_name}"
                    await fs_rom_handler.remove_file(file_path=file_path)
                except FileNotFoundError:
                    error = f"Rom file {hl(rom.fs_name)} not found for platform {hl(rom.platform_display_name, color=BLUE)}[{hl(rom.platform_slug)}]"
                    log.error(error)
                    errors.append(error)
                    failed_items += 1
                    continue

            successful_items += 1
        except Exception as e:
            failed_items += 1
            errors.append(f"Failed to delete ROM {id}: {str(e)}")

    return {
        "successful_items": successful_items,
        "failed_items": failed_items,
        "errors": errors,
    }


@protected_route(
    router.put,
    "/{id}/props",
    [Scope.ROMS_USER_WRITE],
    responses={status.HTTP_404_NOT_FOUND: {}},
)
async def update_rom_user(
    request: Request,
    id: Annotated[int, PathVar(description="Rom internal id.", ge=1)],
    update_last_played: Annotated[
        bool,
        Body(description="Whether to update the last played date."),
    ] = False,
    remove_last_played: Annotated[
        bool,
        Body(description="Whether to remove the last played date."),
    ] = False,
) -> RomUserSchema:
    """Update rom data associated to the current user."""

    # TODO: Migrate to native FastAPI body parsing.
    data = await request.json()
    rom_user_data = data.get("data", {})

    rom = db_rom_handler.get_rom(id)

    if not rom:
        raise RomNotFoundInDatabaseException(id)

    db_rom_user = db_rom_handler.get_rom_user(
        id, request.user.id
    ) or db_rom_handler.add_rom_user(id, request.user.id)

    fields_to_update = [
        "note_raw_markdown",
        "note_is_public",
        "is_main_sibling",
        "backlogged",
        "now_playing",
        "hidden",
        "rating",
        "difficulty",
        "completion",
        "status",
    ]

    cleaned_data = {
        field: rom_user_data[field]
        for field in fields_to_update
        if field in rom_user_data
    }

    if update_last_played:
        cleaned_data.update({"last_played": datetime.now(timezone.utc)})
    elif remove_last_played:
        cleaned_data.update({"last_played": None})

    rom_user = db_rom_handler.update_rom_user(db_rom_user.id, cleaned_data)

    return RomUserSchema.model_validate(rom_user)


@protected_route(
    router.get,
    "files/{id}",
    [Scope.ROMS_READ],
    responses={status.HTTP_404_NOT_FOUND: {}},
)
async def get_romfile(
    request: Request,
    id: Annotated[int, PathVar(description="Rom file internal id.", ge=1)],
) -> RomFileSchema:
    """Retrieve a rom file by ID."""

    file = db_rom_handler.get_rom_file_by_id(id)
    if not file:
        raise HTTPException(
            status_code=status.HTTP_404_NOT_FOUND,
            detail="File not found",
        )

    return RomFileSchema.model_validate(file)


@protected_route(
    router.get,
    "files/{id}/content/{file_name}",
    [] if DISABLE_DOWNLOAD_ENDPOINT_AUTH else [Scope.ROMS_READ],
    responses={status.HTTP_404_NOT_FOUND: {}},
)
async def get_romfile_content(
    request: Request,
    id: Annotated[int, PathVar(description="Rom file internal id.", ge=1)],
    file_name: Annotated[str, PathVar(description="File name to download")],
):
    """Download a rom file."""

    current_username = (
        request.user.username if request.user.is_authenticated else "unknown"
    )

    file = db_rom_handler.get_rom_file_by_id(id)
    if not file:
        raise HTTPException(
            status_code=status.HTTP_404_NOT_FOUND,
            detail="File not found",
        )

    log.info(f"User {hl(current_username, color=BLUE)} is downloading {hl(file_name)}")

    # Serve the file directly in development mode for emulatorjs
    if DEV_MODE:
        rom_path = fs_rom_handler.validate_path(file.full_path)
        return FileResponse(
            path=rom_path,
            filename=file_name,
            headers={
                "Content-Disposition": f"attachment; filename*=UTF-8''{quote(file_name)}; filename=\"{quote(file_name)}\"",
                "Content-Type": "application/octet-stream",
                "Content-Length": str(file.file_size_bytes),
            },
        )

    # Otherwise proxy through nginx
    return FileRedirectResponse(
        download_path=Path(f"/library/{file.full_path}"),
    )<|MERGE_RESOLUTION|>--- conflicted
+++ resolved
@@ -706,13 +706,10 @@
                 "ss_id": None,
                 "ra_id": None,
                 "launchbox_id": None,
-<<<<<<< HEAD
                 "hasheous_id": None,
                 "tgdb_id": None,
-=======
                 "flashpoint_id": None,
                 "hltb_id": None,
->>>>>>> 44c145b8
                 "name": rom.fs_name,
                 "summary": "",
                 "url_screenshots": [],
@@ -727,12 +724,9 @@
                 "ss_metadata": {},
                 "ra_metadata": {},
                 "launchbox_metadata": {},
-<<<<<<< HEAD
                 "hasheous_metadata": {},
-=======
                 "flashpoint_metadata": {},
                 "hltb_metadata": {},
->>>>>>> 44c145b8
                 "revision": "",
             },
         )
@@ -750,7 +744,6 @@
         return int(value)
 
     cleaned_data: dict[str, Any] = {
-<<<<<<< HEAD
         "igdb_id": parse_id_value(str(data.get("igdb_id"))),
         "sgdb_id": parse_id_value(str(data.get("sgdb_id"))),
         "moby_id": parse_id_value(str(data.get("moby_id"))),
@@ -759,18 +752,8 @@
         "launchbox_id": parse_id_value(str(data.get("launchbox_id"))),
         "hasheous_id": parse_id_value(str(data.get("hasheous_id"))),
         "tgdb_id": parse_id_value(str(data.get("tgdb_id"))),
-    }
-
-    if (
-        cleaned_data["launchbox_id"]
-        and int(cleaned_data["launchbox_id"]) != rom.launchbox_id
-=======
-        "igdb_id": data.get("igdb_id", rom.igdb_id),
-        "moby_id": data.get("moby_id", rom.moby_id),
-        "ss_id": data.get("ss_id", rom.ss_id),
-        "launchbox_id": data.get("launchbox_id", rom.launchbox_id),
-        "flashpoint_id": data.get("flashpoint_id", rom.flashpoint_id),
-        "hltb_id": data.get("hltb_id", rom.hltb_id),
+        "flashpoint_id": parse_id_value(str(data.get("flashpoint_id"))),
+        "hltb_id": parse_id_value(str(data.get("hltb_id"))),
     }
 
     if (
@@ -806,7 +789,6 @@
     if (
         cleaned_data.get("moby_id", "")
         and int(cleaned_data.get("moby_id", "")) != rom.moby_id
->>>>>>> 44c145b8
     ):
         lb_rom = await meta_launchbox_handler.get_rom_by_id(
             cleaned_data["launchbox_id"]
@@ -841,7 +823,6 @@
     elif rom.igdb_id and not cleaned_data["igdb_id"]:
         cleaned_data.update({"igdb_id": None, "igdb_metadata": {}})
 
-<<<<<<< HEAD
     if cleaned_data.get("url_screenshots", []):
         path_screenshots = await fs_resource_handler.get_rom_screenshots(
             rom=rom,
@@ -851,8 +832,6 @@
             {"path_screenshots": path_screenshots, "url_screenshots": []}
         )
 
-=======
->>>>>>> 44c145b8
     cleaned_data.update(
         {
             "name": data.get("name", rom.name),
@@ -892,14 +871,8 @@
                 }
             )
         else:
-<<<<<<< HEAD
-            if cleaned_data.get(
-                "url_cover", ""
-            ) != rom.url_cover or not fs_resource_handler.cover_exists(
-=======
             url_cover = data.get("url_cover", rom.url_cover)
             if url_cover != rom.url_cover or not fs_resource_handler.cover_exists(
->>>>>>> 44c145b8
                 rom, CoverSize.BIG
             ):
                 path_cover_s, path_cover_l = await fs_resource_handler.get_cover(
