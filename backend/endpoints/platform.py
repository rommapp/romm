from datetime import datetime

from decorators.auth import protected_route
from endpoints.responses import MessageResponse
from endpoints.responses.platform import PlatformSchema
from exceptions.fs_exceptions import PlatformAlreadyExistsException
from fastapi import APIRouter, HTTPException, Request, status
from handler.database import db_platform_handler
from handler.filesystem import fs_platform_handler
from handler.metadata.igdb_handler import IGDB_PLATFORM_LIST
from handler.scan_handler import scan_platform
from logger.logger import log
from models.platform import Platform

router = APIRouter()


@protected_route(router.post, "/platforms", ["platforms.write"])
async def add_platforms(request: Request) -> PlatformSchema:
    """Create platform endpoint

    Args:
        request (Request): Fastapi Request object

    Returns:
        PlatformSchema: Just created platform
    """

    data = await request.json()
    fs_slug = data["fs_slug"]
    try:
        fs_platform_handler.add_platforms(fs_slug=fs_slug)
    except PlatformAlreadyExistsException:
        log.info(f"Detected platform: {fs_slug}")
    scanned_platform = scan_platform(fs_slug, [fs_slug])
    platform = db_platform_handler.add_platform(scanned_platform)
    return platform


@protected_route(router.get, "/platforms", ["platforms.read"])
def get_platforms(request: Request) -> list[PlatformSchema]:
    """Get platforms endpoint

    Args:
        request (Request): Fastapi Request object
        id (int, optional): Platform id. Defaults to None.

    Returns:
        list[PlatformSchema]: List of platforms
    """

    return db_platform_handler.get_platforms()


@protected_route(router.get, "/platforms/supported", ["platforms.read"])
def get_supported_platforms(request: Request) -> list[PlatformSchema]:
    """Get list of supported platforms endpoint

    Args:
        request (Request): Fastapi Request object

    Returns:
        list[PlatformSchema]: List of supported platforms
    """

    supported_platforms = []
    db_platforms: list[Platform] = db_platform_handler.get_platforms()
    db_platforms_map = {p.name: p.id for p in db_platforms}

    for platform in IGDB_PLATFORM_LIST:
        sup_plat = {
            "id": -1,
            "name": platform["name"],
            "fs_slug": platform["slug"],
            "slug": platform["slug"],
            "logo_path": "",
            "roms": [],
            "rom_count": 0,
            "created_at": datetime.now(),
            "updated_at": datetime.now(),
        }

        if platform["name"] in db_platforms_map:
            sup_plat["id"] = db_platforms_map[platform["name"]]

        supported_platforms.append(PlatformSchema.model_validate(sup_plat).model_dump())

    return supported_platforms


@protected_route(router.get, "/platforms/{id}", ["platforms.read"])
def get_platform(request: Request, id: int) -> PlatformSchema:
    """Get platforms endpoint

    Args:
        request (Request): Fastapi Request object
        id (int, optional): Platform id. Defaults to None.

    Returns:
        PlatformSchema: Platform
    """

<<<<<<< HEAD
    platform = db_platform_handler.get_platforms(id)
    if platform:
        return platform
    msg = f"Platform with {id} not found"
    log.critical(msg)
    raise HTTPException(status_code=status.HTTP_500_INTERNAL_SERVER_ERROR, detail=msg)
=======
    return db_platform_handler.get_platform(id)
>>>>>>> 9a32f6b2


@protected_route(router.put, "/platforms/{id}", ["platforms.write"])
async def update_platform(request: Request) -> MessageResponse:
    """Update platform endpoint

    Args:
        request (Request): Fastapi Request object

    Returns:
        MessageResponse: Standard message response
    """

    return {"msg": "Enpoint not available yet"}


@protected_route(router.delete, "/platforms/{id}", ["platforms.write"])
async def delete_platforms(request: Request, id: int) -> MessageResponse:
    """Delete platforms endpoint

    Args:
        request (Request): Fastapi Request object
        {
            "platforms": List of rom's ids to delete
        }

    Raises:
        HTTPException: Platform not found

    Returns:
        MessageResponse: Standard message response
    """

    platform = db_platform_handler.get_platform(id)
    if not platform:
        error = f"Platform id {id} not found"
        log.error(error)
        raise HTTPException(status_code=status.HTTP_404_NOT_FOUND, detail=error)

    log.info(f"Deleting {platform.name} [{platform.fs_slug}] from database")
    db_platform_handler.delete_platform(id)

    return {"msg": f"{platform.name} - [{platform.fs_slug}] deleted successfully!"}<|MERGE_RESOLUTION|>--- conflicted
+++ resolved
@@ -100,16 +100,12 @@
         PlatformSchema: Platform
     """
 
-<<<<<<< HEAD
     platform = db_platform_handler.get_platforms(id)
     if platform:
         return platform
     msg = f"Platform with {id} not found"
     log.critical(msg)
     raise HTTPException(status_code=status.HTTP_500_INTERNAL_SERVER_ERROR, detail=msg)
-=======
-    return db_platform_handler.get_platform(id)
->>>>>>> 9a32f6b2
 
 
 @protected_route(router.put, "/platforms/{id}", ["platforms.write"])
