--- conflicted
+++ resolved
@@ -145,15 +145,10 @@
             detail="No runnable tasks available to run",
         )
 
-<<<<<<< HEAD
-    for _task_name, task_instance in runnable_tasks.items():
-        low_prio_queue.enqueue(task_instance.run, job_timeout=900)
-=======
     jobs = [
-        (task_name, low_prio_queue.enqueue(task_instance.run))
+        (task_name, low_prio_queue.enqueue(task_instance.run, job_timeout=900))
         for task_name, task_instance in runnable_tasks.items()
     ]
->>>>>>> f4a65c36
 
     return [
         {
@@ -192,12 +187,7 @@
             detail=f"Task '{task_name}' cannot be run",
         )
 
-<<<<<<< HEAD
-    # Use specific timeout for image conversion task
-    low_prio_queue.enqueue(task_instance.run, job_timeout=900)
-=======
-    job = low_prio_queue.enqueue(task_instance.run)
->>>>>>> f4a65c36
+    job = low_prio_queue.enqueue(task_instance.run, job_timeout=900)
 
     return {
         "task_name": task_name,
