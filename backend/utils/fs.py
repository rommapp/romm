import os
from enum import Enum
import shutil
from pathlib import Path
import datetime
import requests
import fnmatch
from urllib.parse import quote
from PIL import Image
from typing import Final

from config import (
    LIBRARY_BASE_PATH,
    ROMM_BASE_PATH,
    DEFAULT_URL_COVER_L,
    DEFAULT_PATH_COVER_L,
    DEFAULT_URL_COVER_S,
    DEFAULT_PATH_COVER_S,
)
from config.config_loader import config
from exceptions.fs_exceptions import (
    PlatformsNotFoundException,
    PlatformNotFoundException,
    RomsNotFoundException,
    RomAlreadyExistsException,
)

RESOURCES_BASE_PATH: Final = f"{ROMM_BASE_PATH}/resources"
DEFAULT_WIDTH_COVER_L: Final = 264  # Width of big cover of IGDB
DEFAULT_HEIGHT_COVER_L: Final = 352  # Height of big cover of IGDB
DEFAULT_WIDTH_COVER_S: Final = 90  # Width of small cover of IGDB
DEFAULT_HEIGHT_COVER_S: Final = 120  # Height of small cover of IGDB


# ========= Resources utils =========
class CoverSize(Enum):
    SMALL = "small"
    BIG = "big"


def _cover_exists(fs_slug: str, rom_name: str, size: CoverSize):
    """Check if rom cover exists in filesystem

    Args:
        fs_slug: short name of the platform
        rom_name: name of rom file
        size: size of the cover
    Returns
        True if cover exists in filesystem else False
    """
    return bool(
        os.path.exists(
            f"{RESOURCES_BASE_PATH}/{fs_slug}/{rom_name}/cover/{size.value}.png"
        )
    )


def _resize_cover(cover_path: str, size: CoverSize) -> None:
    """Resizes the cover image to the standard size

    Args:
        cover_path: path where the original cover were stored
        size: size of the cover
    """
    cover = Image.open(cover_path)
    if cover.size[1] > DEFAULT_HEIGHT_COVER_L:
        if size == CoverSize.BIG:
            big_dimensions = (DEFAULT_WIDTH_COVER_L, DEFAULT_HEIGHT_COVER_L)
            background = Image.new("RGBA", big_dimensions, (0, 0, 0, 0))
            cover.thumbnail(big_dimensions)
            offset = (int(round(((DEFAULT_WIDTH_COVER_L - cover.size[0]) / 2), 0)), 0)
        elif size == CoverSize.SMALL:
            small_dimensions = (DEFAULT_WIDTH_COVER_S, DEFAULT_HEIGHT_COVER_S)
            background = Image.new("RGBA", small_dimensions, (0, 0, 0, 0))
            cover.thumbnail(small_dimensions)
            offset = (int(round(((DEFAULT_WIDTH_COVER_S - cover.size[0]) / 2), 0)), 0)
        else:
            return
        background.paste(cover, offset)
        background.save(cover_path)


def _store_cover(fs_slug: str, rom_name: str, url_cover: str, size: CoverSize):
    """Store roms resources in filesystem

    Args:
        fs_slug: short name of the platform
        rom_name: name of rom file
        url_cover: url to get the cover
        size: size of the cover
    """
    cover_file = f"{size.value}.png"
    cover_path = f"{RESOURCES_BASE_PATH}/{fs_slug}/{rom_name}/cover"
    res = requests.get(
        url_cover.replace("t_thumb", f"t_cover_{size.value}"), stream=True, timeout=120
    )
    if res.status_code == 200:
        Path(cover_path).mkdir(parents=True, exist_ok=True)
        with open(f"{cover_path}/{cover_file}", "wb") as f:
            shutil.copyfileobj(res.raw, f)
        _resize_cover(f"{cover_path}/{cover_file}", size)


def _get_cover_path(fs_slug: str, rom_name: str, size: CoverSize):
    """Returns rom cover filesystem path adapted to frontend folder structure

    Args:
        fs_slug: short name of the platform
        file_name: name of rom file
        size: size of the cover
    """
    strtime = str(datetime.datetime.now().timestamp())
    return f"{fs_slug}/{rom_name}/cover/{size.value}.png?timestamp={strtime}"


def get_rom_cover(
    overwrite: bool, fs_slug: str, rom_name: str, url_cover: str = ""
) -> dict:
    q_rom_name = quote(rom_name)
    # Cover small
    if (
        overwrite or not _cover_exists(fs_slug, rom_name, CoverSize.SMALL)
    ) and url_cover:
        _store_cover(fs_slug, rom_name, url_cover, CoverSize.SMALL)
    path_cover_s = (
        _get_cover_path(fs_slug, q_rom_name, CoverSize.SMALL)
        if _cover_exists(fs_slug, rom_name, CoverSize.SMALL)
        else DEFAULT_PATH_COVER_S
    )

    # Cover big
    if (overwrite or not _cover_exists(fs_slug, rom_name, CoverSize.BIG)) and url_cover:
        _store_cover(fs_slug, rom_name, url_cover, CoverSize.BIG)
    path_cover_l = (
        _get_cover_path(fs_slug, q_rom_name, CoverSize.BIG)
        if _cover_exists(fs_slug, rom_name, CoverSize.BIG)
        else DEFAULT_PATH_COVER_L
    )

    return {
        "path_cover_s": path_cover_s,
        "path_cover_l": path_cover_l,
    }


def _store_screenshot(fs_slug: str, rom_name: str, url: str, idx: int):
    """Store roms resources in filesystem

    Args:
        fs_slug: short name of the platform
        file_name: name of rom
        url: url to get the screenshot
    """
    screenshot_file: str = f"{idx}.jpg"
    screenshot_path: str = f"{RESOURCES_BASE_PATH}/{fs_slug}/{rom_name}/screenshots"
    res = requests.get(url, stream=True, timeout=120)
    if res.status_code == 200:
        Path(screenshot_path).mkdir(parents=True, exist_ok=True)
        with open(f"{screenshot_path}/{screenshot_file}", "wb") as f:
            shutil.copyfileobj(res.raw, f)


def _get_screenshot_path(fs_slug: str, rom_name: str, idx: str):
    """Returns rom cover filesystem path adapted to frontend folder structure

    Args:
        fs_slug: short name of the platform
        file_name: name of rom
        idx: index number of screenshot
    """
    return f"{fs_slug}/{rom_name}/screenshots/{idx}.jpg"


def get_rom_screenshots(fs_slug: str, rom_name: str, url_screenshots: list) -> dict:
    q_rom_name = quote(rom_name)

    path_screenshots: list[str] = []
    for idx, url in enumerate(url_screenshots):
        _store_screenshot(fs_slug, rom_name, url, idx)
        path_screenshots.append(_get_screenshot_path(fs_slug, q_rom_name, str(idx)))

    return {"path_screenshots": path_screenshots}


def store_default_resources():
    """Store default cover resources in the filesystem"""
    defaul_covers = [
        {"url": DEFAULT_URL_COVER_L, "size": CoverSize.BIG},
        {"url": DEFAULT_URL_COVER_S, "size": CoverSize.SMALL},
    ]
    for cover in defaul_covers:
        if not _cover_exists("default", "default", cover["size"]):
            _store_cover("default", "default", cover["url"], cover["size"])


# ========= Platforms utils =========
def _exclude_platforms(platforms: list):
    return [
        platform for platform in platforms if platform not in config.EXCLUDED_PLATFORMS
    ]


def get_platforms() -> list[str]:
    """Gets all filesystem platforms

    Returns list with all the filesystem platforms found in the LIBRARY_BASE_PATH.
    Automatically exclude folders defined in user config.
    """
    try:
        platforms: list[str] = (
            list(os.walk(config.HIGH_PRIO_STRUCTURE_PATH))[0][1]
            if os.path.exists(config.HIGH_PRIO_STRUCTURE_PATH)
            else list(os.walk(LIBRARY_BASE_PATH))[0][1]
        )
        return _exclude_platforms(platforms)
    except IndexError as exc:
        raise PlatformsNotFoundException from exc


def remove_platform(fs_slug: str):
    platform_path = get_fs_structure(fs_slug)
    try:
        shutil.rmtree(f"{LIBRARY_BASE_PATH}/{platform_path}")
    except FileNotFoundError as exc:
        raise PlatformNotFoundException(fs_slug) from exc


# ========= Roms utils =========
def get_fs_structure(fs_slug: str, folder: str = config.ROMS_FOLDER_NAME):
    return (
        f"{folder}/{fs_slug}"
        if os.path.exists(config.HIGH_PRIO_STRUCTURE_PATH)
        else f"{fs_slug}/{folder}"
    )


def _exclude_files(files, filetype) -> list[str]:
    excluded_extensions = getattr(config, f"EXCLUDED_{filetype.upper()}_EXT")
    excluded_names = getattr(config, f"EXCLUDED_{filetype.upper()}_FILES")
    filtered_files: list = []

    for file in files:
<<<<<<< HEAD
        # Exclude files starting with a period.
        if file.startswith("."):
=======
        # Split the file name to get the extension.
        parts = file.split(".")

        # Exclude the file if it has no extension or the extension is in the excluded list.
        if len(parts) == 1 or parts[-1] in excluded_extensions:
>>>>>>> 6aea37f0
            filtered_files.append(file)

        # Additionally, check if the file name mathes a pattern in the excluded list.
        if len(excluded_names) > 0:
            [
                filtered_files.append(file)
                for name in excluded_names
                if file == name or fnmatch.fnmatch(file, name)
            ]

    # Return files that are not in the filtered list.
    return [f for f in files if f not in filtered_files]


def _exclude_multi_roms(roms) -> list[str]:
    excluded_names = config.EXCLUDED_MULTI_FILES
    filtered_files: list = []

    for rom in roms:
        if rom in excluded_names:
            filtered_files.append(rom)

    return [f for f in roms if f not in filtered_files]


def get_rom_files(rom: str, roms_path: str) -> list[str]:
    rom_files: list = []

    for path, _, files in os.walk(f"{roms_path}/{rom}"):
        for f in _exclude_files(files, "multi_parts"):
            rom_files.append(f"{Path(path, f)}".replace(f"{roms_path}/{rom}/", ""))

    return rom_files


def get_roms(fs_slug: str):
    """Gets all filesystem roms for a platform

    Args:
        fs_slug: short name of the platform
    Returns:
        list with all the filesystem roms for a platform found in the LIBRARY_BASE_PATH
    """
    roms_path = get_fs_structure(fs_slug)
    roms_file_path = f"{LIBRARY_BASE_PATH}/{roms_path}"

    try:
        fs_single_roms: list[str] = list(os.walk(roms_file_path))[0][2]
    except IndexError as exc:
        raise RomsNotFoundException(fs_slug) from exc

    try:
        fs_multi_roms: list[str] = list(os.walk(roms_file_path))[0][1]
    except IndexError as exc:
        raise RomsNotFoundException(fs_slug) from exc

    fs_roms: list[dict] = [
        {"multi": False, "file_name": rom}
        for rom in _exclude_files(fs_single_roms, "single")
    ] + [
        {"multi": True, "file_name": rom} for rom in _exclude_multi_roms(fs_multi_roms)
    ]

    return [
        dict(
            rom,
            files=get_rom_files(rom["file_name"], roms_file_path),
        )
        for rom in fs_roms
    ]


def get_assets(platform_slug: str):
    saves_path = get_fs_structure(platform_slug, folder=config.SAVES_FOLDER_NAME)
    saves_file_path = f"{LIBRARY_BASE_PATH}/{saves_path}"

    fs_saves: list[str] = []
    fs_states: list[str] = []
    fs_screenshots: list[str] = []

    try:
        emulators = list(os.walk(saves_file_path))[0][1]
        for emulator in emulators:
            fs_saves += [
                (emulator, file)
                for file in list(os.walk(f"{saves_file_path}/{emulator}"))[0][2]
            ]

        fs_saves += [(None, file) for file in list(os.walk(saves_file_path))[0][2]]
    except IndexError:
        pass

    states_path = get_fs_structure(platform_slug, folder=config.STATES_FOLDER_NAME)
    states_file_path = f"{LIBRARY_BASE_PATH}/{states_path}"

    try:
        emulators = list(os.walk(states_file_path))[0][1]
        for emulator in emulators:
            fs_states += [
                (emulator, file)
                for file in list(os.walk(f"{states_file_path}/{emulator}"))[0][2]
            ]

        fs_states += [(None, file) for file in list(os.walk(states_file_path))[0][2]]
    except IndexError:
        pass

    screenshots_path = get_fs_structure(
        platform_slug, folder=config.SCREENSHOTS_FOLDER_NAME
    )
    screenshots_file_path = f"{LIBRARY_BASE_PATH}/{screenshots_path}"

    try:
        fs_screenshots += [file for file in list(os.walk(screenshots_file_path))[0][2]]
    except IndexError:
        pass

    return {
        "saves": fs_saves,
        "states": fs_states,
        "screenshots": fs_screenshots,
    }


def get_screenshots():
    screenshots_path = f"{LIBRARY_BASE_PATH}/{config.SCREENSHOTS_FOLDER_NAME}"

    fs_screenshots = []

    try:
        platforms = list(os.walk(screenshots_path))[0][1]
        for platform in platforms:
            fs_screenshots += [
                (platform, file)
                for file in list(os.walk(f"{screenshots_path}/{platform}"))[0][2]
            ]

        fs_screenshots += [
            (None, file) for file in list(os.walk(screenshots_path))[0][2]
        ]
    except IndexError:
        pass

    return fs_screenshots


def get_rom_file_size(
    roms_path: str, file_name: str, multi: bool, multi_files: list = []
):
    files = (
        [f"{LIBRARY_BASE_PATH}/{roms_path}/{file_name}"]
        if not multi
        else [
            f"{LIBRARY_BASE_PATH}/{roms_path}/{file_name}/{file}"
            for file in multi_files
        ]
    )
    total_size: float = 0.0
    for file in files:
        total_size += os.stat(file).st_size
    for unit in ["B", "KB", "MB", "GB", "TB", "PB"]:
        if total_size < 1024.0 or unit == "PB":
            break
        total_size /= 1024.0
    return round(total_size, 2), unit


def get_fs_file_size(asset_path: str, file_name: str):
    return os.stat(f"{LIBRARY_BASE_PATH}/{asset_path}/{file_name}").st_size


def _file_exists(path: str, file_name: str):
    """Check if file exists in filesystem

    Args:
        path: path to file
        file_name: name of file
    Returns
        True if file exists in filesystem else False
    """
    return bool(os.path.exists(f"{LIBRARY_BASE_PATH}/{path}/{file_name}"))


def rename_file(
    fs_slug: str, old_name: str, new_name: str, folder: str = config.ROMS_FOLDER_NAME
):
    if new_name != old_name:
        files_path = get_fs_structure(fs_slug, folder=folder)
        if _file_exists(path=files_path, file_name=new_name):
            raise RomAlreadyExistsException(new_name)

        os.rename(
            f"{LIBRARY_BASE_PATH}/{files_path}/{old_name}",
            f"{LIBRARY_BASE_PATH}/{files_path}/{new_name}",
        )


def remove_file(fs_slug: str, file_name: str, folder: str = config.ROMS_FOLDER_NAME):
    files_path = get_fs_structure(fs_slug, folder=folder)
    try:
        os.remove(f"{LIBRARY_BASE_PATH}/{files_path}/{file_name}")
    except IsADirectoryError:
        shutil.rmtree(f"{LIBRARY_BASE_PATH}/{files_path}/{file_name}")


def build_upload_file_path(fs_slug: str, folder: str = config.ROMS_FOLDER_NAME):
    rom_path = get_fs_structure(fs_slug, folder=folder)
    return f"{LIBRARY_BASE_PATH}/{rom_path}"


def build_artwork_path(rom_name: str, fs_slug: str, file_ext: str):
    q_rom_name = quote(rom_name)
    strtime = str(datetime.datetime.now().timestamp())

    path_cover_l = f"{fs_slug}/{q_rom_name}/cover/{CoverSize.BIG.value}.{file_ext}?timestamp={strtime}"
    path_cover_s = f"{fs_slug}/{q_rom_name}/cover/{CoverSize.SMALL.value}.{file_ext}?timestamp={strtime}"
    artwork_path = f"{RESOURCES_BASE_PATH}/{fs_slug}/{rom_name}/cover"
    Path(artwork_path).mkdir(parents=True, exist_ok=True)
    return path_cover_l, path_cover_s, artwork_path


# ========= Users utils =========
def build_avatar_path(avatar_path: str, username: str):
    avatar_user_path = f"{RESOURCES_BASE_PATH}/users/{username}"
    Path(avatar_user_path).mkdir(parents=True, exist_ok=True)
    return f"users/{username}/{avatar_path}", avatar_user_path<|MERGE_RESOLUTION|>--- conflicted
+++ resolved
@@ -240,16 +240,11 @@
     filtered_files: list = []
 
     for file in files:
-<<<<<<< HEAD
-        # Exclude files starting with a period.
-        if file.startswith("."):
-=======
         # Split the file name to get the extension.
         parts = file.split(".")
 
         # Exclude the file if it has no extension or the extension is in the excluded list.
         if len(parts) == 1 or parts[-1] in excluded_extensions:
->>>>>>> 6aea37f0
             filtered_files.append(file)
 
         # Additionally, check if the file name mathes a pattern in the excluded list.
