--- conflicted
+++ resolved
@@ -3,12 +3,7 @@
 from unittest.mock import AsyncMock, patch
 
 import pytest
-<<<<<<< HEAD
 from handler.metadata.base_handler import (
-=======
-
-from handler.metadata.base_hander import (
->>>>>>> 96498602
     LEADING_ARTICLE_PATTERN,
     MAME_XML_KEY,
     MULTIPLE_SPACE_PATTERN,
