--- conflicted
+++ resolved
@@ -37,13 +37,8 @@
     - prettier@3.7.4:
         packages:
           - "@trivago/prettier-plugin-sort-imports@6.0.0"
-<<<<<<< HEAD
-          - "@vue/compiler-sfc@3.5.25"
-    - ruff@0.14.9
-=======
           - "@vue/compiler-sfc@3.5.26"
     - ruff@0.14.10
->>>>>>> 8e25c001
     - shellcheck@0.11.0
     - shfmt@3.6.0
     - taplo@0.10.0
