--- conflicted
+++ resolved
@@ -4,80 +4,8 @@
 COPY ./frontend ./
 RUN npm install && npm run build
 
-<<<<<<< HEAD
-# Setup frontend
-FROM nginx:1.25.4-alpine3.18-slim as production-stage
-ARG WEBSERVER_FOLDER=/var/www/html
-COPY --from=front-build-stage /front/dist ${WEBSERVER_FOLDER}
-COPY ./frontend/assets/default ${WEBSERVER_FOLDER}/assets/default
-COPY ./frontend/assets/platforms ${WEBSERVER_FOLDER}/assets/platforms
-COPY ./frontend/assets/webrcade/feed ${WEBSERVER_FOLDER}/assets/webrcade/feed
-RUN mkdir -p ${WEBSERVER_FOLDER}/assets/romm && \
-    ln -s /romm/resources ${WEBSERVER_FOLDER}/assets/romm/resources && \
-    ln -s /romm/assets ${WEBSERVER_FOLDER}/assets/romm/assets
-
-# install generall required packages
-RUN apk add --no-cache --upgrade \
-        bash \
-        curl \
-        libffi \
-        mariadb-connector-c \
-        netcat-openbsd \
-        python3 \
-        tzdata
-
-# Install additional build dependencies
-RUN apk add --no-cache --upgrade \
-        gcc \
-        libffi-dev \
-        mariadb-connector-c-dev \
-        musl-dev \
-        python3-dev \
-        py3-pip \
-        git \
-        wget \
-        coreutils \
-        dpkg-dev dpkg \
-        linux-headers \
-        make \
-        openssl-dev
-
-# Create python venv to not clash with OS python packages
-RUN python3 -m venv /backend/
-
-# move over project specific dependecy files
-COPY ./pyproject.toml ./poetry.lock /
-
-# Install poetry using pip
-RUN . /backend/bin/activate && \
-    pip install --no-cache --upgrade pip && \
-    pip install --no-cache git+https://github.com/radoering/poetry.git@non-package-mode && \
-    pip freeze | awk -F= '{print $1}' > /installed_pip_requirements.txt
-
-# Install project dependencies using poetry
-RUN . /backend/bin/activate && \
-    mkdir -p /root/.cache/pypoetry/virtualenvs && \
-    python3 -m poetry config --no-cache virtualenvs.create false && \
-    python3 -m poetry env use 3.11 && \
-    python3 -m poetry install --no-interaction --no-ansi --no-cache --only main && \
-    python3 -m poetry export --without-hashes --only main --without-urls | awk -F= '{print $1}' > /installed_poetry_requirements.txt
-
-# cleanup python dependencies that are not needed anymore
-RUN . /backend/bin/activate && \
-    grep -v -x -f /installed_poetry_requirements.txt /installed_pip_requirements.txt > /build_requirements.txt && \
-    pip uninstall -y -r /build_requirements.txt
-
-COPY ./backend /backend
-
-# Setup init script and config files
-COPY ./docker/init_scripts/* /
-COPY ./docker/nginx/default.conf /etc/nginx/nginx.conf
-
-# Install redis
-=======
 # Build Redis
 FROM alpine:3.18 as redis-build-stage
->>>>>>> 656d510d
 ENV REDIS_VERSION 7.2.4
 ENV REDIS_DOWNLOAD_URL http://download.redis.io/releases/redis-7.2.4.tar.gz
 ENV REDIS_DOWNLOAD_SHA 8d104c26a154b29fd67d6568b4f375212212ad41e0c2caa3d66480e78dbd3b59
