html,
body {
  background-color: rgba(var(--v-theme-background)) !important;
  margin: 0 !important;
}
.main-layout {
  z-index: 1010 !important;
}
.text-shadow {
  text-shadow:
    1px 1px 3px #000000,
    0 0 3px #000000 !important;
}
.translucent {
  background: rgba(0, 0, 0, 0.5) !important;
  font-weight: 500 !important;
}
<<<<<<< HEAD
.transparent {
  background: transparent !important;
  box-shadow: none !important;
=======
.translucent-light {
  background: rgba(0, 0, 0, 0.2) !important;
  font-weight: 500 !important;
>>>>>>> 50aef445
}
.tooltip :deep(.v-overlay__content) {
  background: rgba(255, 255, 255, 1) !important;
  color: rgb(41, 41, 41) !important;
}
.scroll {
  overflow-x: visible !important;
  overflow-y: auto !important;
}
.scroll-hidden {
  overflow: hidden;
}
.emoji-collection {
  mask-image: linear-gradient(
    to right,
    black 0%,
    black 70%,
    transparent 100%
  ) !important;
}
.emoji {
  margin: 0 2px !important;
}
.file-input {
  display: none !important;
}
.transform-scale {
  transition-property: all !important;
  transition-duration: 0.1s !important;
}
.transform-scale:hover,
.transform-scale:focus {
  transform: scale(1.07) !important;
}
.pointer {
  cursor: pointer !important;
}
.border-selected {
  border: 1px solid rgba(var(--v-theme-primary)) !important;
  transform: scale(1.04);
}
.greyscale {
  filter: grayscale(100%);
}
.unset-height {
  height: unset !important;
}
.drawer-mobile {
  width: calc(100% - 16px) !important;
}
.bottom-0 {
  bottom: 0 !important;
}
.bottom-50 {
  bottom: 50px !important;
}
.max-h-50 {
  height: auto !important;
  max-height: 50dvh !important;
}
.max-h-70 {
  height: auto !important;
  max-height: 70dvh !important;
}<|MERGE_RESOLUTION|>--- conflicted
+++ resolved
@@ -15,15 +15,13 @@
   background: rgba(0, 0, 0, 0.5) !important;
   font-weight: 500 !important;
 }
-<<<<<<< HEAD
+.translucent-light {
+  background: rgba(0, 0, 0, 0.2) !important;
+  font-weight: 500 !important;
+}
 .transparent {
   background: transparent !important;
   box-shadow: none !important;
-=======
-.translucent-light {
-  background: rgba(0, 0, 0, 0.2) !important;
-  font-weight: 500 !important;
->>>>>>> 50aef445
 }
 .tooltip :deep(.v-overlay__content) {
   background: rgba(255, 255, 255, 1) !important;
