--- conflicted
+++ resolved
@@ -386,12 +386,8 @@
   "game-boy-micro": ["mgba"],
   gbc: ["gambatte", "mgba"],
   "pc-fx": ["mednafen_pcfx"],
-<<<<<<< HEAD
   psx: ["pcsx_rearmed", "mednafen_psx_hw"],
-=======
   "philips-cd-i": ["same_cdi"],
-  ps: ["pcsx_rearmed", "mednafen_psx_hw"],
->>>>>>> 11f4b339
   psp: ["ppsspp"],
   segacd: ["genesis_plus_gx", "picodrive"],
   sega32: ["picodrive"],
