--- conflicted
+++ resolved
@@ -2,10 +2,6 @@
   MessageResponse,
   SearchRomSchema,
   RomUserSchema,
-<<<<<<< HEAD
-  RomFileSchema,
-=======
->>>>>>> 76b79839
 } from "@/__generated__";
 import api from "@/services/api/index";
 import socket from "@/services/socket";
@@ -24,11 +20,7 @@
 }: {
   platformId: number;
   filesToUpload: File[];
-<<<<<<< HEAD
-}): Promise<PromiseSettledResult<RomFileSchema>[]> {
-=======
 }): Promise<PromiseSettledResult<null>[]> {
->>>>>>> 76b79839
   const heartbeat = storeHeartbeat();
 
   if (!socket.connected) socket.connect();
@@ -39,11 +31,7 @@
     formData.append(file.name, file);
 
     uploadStore.start(file.name);
-<<<<<<< HEAD
-    return new Promise<RomFileSchema>((resolve, reject) => {
-=======
     return new Promise<null>((resolve, reject) => {
->>>>>>> 76b79839
       api
         .post("/roms", formData, {
           headers: {
