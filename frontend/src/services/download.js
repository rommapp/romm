import JSZip from "jszip"
import { saveAs } from 'file-saver'
import { storeDownloading } from '@/stores/downloading.js'

const downloading = storeDownloading()

export async function downloadRom(rom, emitter, filesToDownload=[]) {
    downloading.add(rom.file_name)
<<<<<<< HEAD
    emitter.emit('snackbarShow', {'msg': "Downloading "+rom.file_name+"...", 'icon': 'mdi-download', 'color': 'green'})
=======
    emitter.emit('snackbarScan', {'msg': `Downloading ${rom.file_name}...`, 'icon': 'mdi-download', 'color': 'green'})
>>>>>>> c5161e05
    if(rom.multi){
        const zip = new JSZip()
        var zipFilename = `${rom.file_name}.zip`
        var files = []
        filesToDownload.forEach(f => {files.push(f)})
        if (files.length == 0){ files = rom.files }
        var count = 0
        files.forEach(async function (file_part) {
            var file_full_path = `/assets/romm/library/${rom.file_path}/${rom.file_name}/${file_part}`
            var file = await fetch(file_full_path)
            var fileBlob = await file.blob()
            var f = zip.folder(rom.file_name);
            f.file(file_part, fileBlob, { binary: true });
            count ++
            if (count == files.length) { zip.generateAsync({ type: 'blob' }).then(function (content) { saveAs(content, zipFilename); }); }
        })
    }
    else{
        var file_full_path = `/assets/romm/library/${rom.file_path}/${rom.file_name}`
        var file = await fetch(file_full_path)
        var fileBlob = await file.blob()
        saveAs(fileBlob, rom.file_name)
    }
    downloading.remove(rom.file_name)
}

export async function downloadSave(rom) { console.log(`Downloading ${rom.file_name} save file`) }<|MERGE_RESOLUTION|>--- conflicted
+++ resolved
@@ -6,11 +6,7 @@
 
 export async function downloadRom(rom, emitter, filesToDownload=[]) {
     downloading.add(rom.file_name)
-<<<<<<< HEAD
-    emitter.emit('snackbarShow', {'msg': "Downloading "+rom.file_name+"...", 'icon': 'mdi-download', 'color': 'green'})
-=======
-    emitter.emit('snackbarScan', {'msg': `Downloading ${rom.file_name}...`, 'icon': 'mdi-download', 'color': 'green'})
->>>>>>> c5161e05
+    emitter.emit('snackbarShow', {msg: `Downloading ${rom.file_name}...`, icon: 'mdi-download', color: 'green'})
     if(rom.multi){
         const zip = new JSZip()
         var zipFilename = `${rom.file_name}.zip`
