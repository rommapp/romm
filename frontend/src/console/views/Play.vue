<script setup lang="ts">
import type { DetailedRomSchema } from "@/__generated__/models/DetailedRomSchema";
import NavigationText from "@/console/components/NavigationText.vue";
import { useInputScope } from "@/console/composables/useInputScope";
import { useThemeAssets } from "@/console/composables/useThemeAssets";
import { ROUTES } from "@/plugins/router";
import api from "@/services/api";
import firmwareApi from "@/services/api/firmware";
import romApi from "@/services/api/rom";
import storeConfig from "@/stores/config";
import storeLanguage from "@/stores/language";
import {
  getSupportedEJSCores,
  getControlSchemeForPlatform,
  areThreadsRequiredForEJSCore,
  getDownloadPath,
} from "@/utils";
<<<<<<< HEAD
import { storeToRefs } from "pinia";
=======
import { useLocalStorage } from "@vueuse/core";
>>>>>>> 0aa02422
import { onMounted, onBeforeUnmount, ref, watch, nextTick } from "vue";
import { useRoute, useRouter } from "vue-router";

const createPlayerStorage = (romId: number, platformSlug: string) => ({
  initialSaveId: useLocalStorage(
    `player:${romId}:initial_save_id`,
    null as string | null,
  ),
  initialStateId: useLocalStorage(
    `player:${romId}:initial_state_id`,
    null as string | null,
  ),
  disc: useLocalStorage(`player:${romId}:disc`, null as string | null),
  core: useLocalStorage(`player:${platformSlug}:core`, null as string | null),
  biosId: useLocalStorage(
    `player:${platformSlug}:bios_id`,
    null as string | null,
  ),
});

const route = useRoute();
const router = useRouter();
const { getBezelImagePath } = useThemeAssets();
const configStore = storeConfig();
const languageStore = storeLanguage();
const { selectedLanguage } = storeToRefs(languageStore);
const romId = Number(route.params.rom);
const initialSaveId = route.query.save ? Number(route.query.save) : null;
const initialStateId = route.query.state ? Number(route.query.state) : null;
const romRef = ref<DetailedRomSchema | null>(null);
const showHint = ref(true);
const bezelSrc = ref<string>("");
const showExitPrompt = ref(false);
const savingState = ref(false);
const saveError = ref("");
const focusedExitIndex = ref(0);
const loaderError = ref("");
const loaderStatus = ref<
  "idle" | "loading-local" | "loading-cdn" | "loaded" | "failed"
>("idle");

let pausedByPrompt = false;

const exitOptions = [
  { id: "save", label: "Save & Exit", desc: "Save current state, then quit" },
  {
    id: "nosave",
    label: "Exit Without Saving",
    desc: "Leave immediately, progress since last save state is lost",
  },
  { id: "cancel", label: "Cancel", desc: "Return to the game" },
];

const { subscribe } = useInputScope();
let exitScopeOff: (() => void) | null = null;
let requestedAnimationFrame: number | null = null;
let lastPressedKeys: Record<number, number> = { 8: 0, 9: 0 };

const INVALID_CHARS_REGEX = /[#<$+%>!`&*'|{}/\\?"=@:^\r\n]/gi;

function immediateExit() {
  router
    .push({ name: ROUTES.CONSOLE_ROM, params: { rom: romId } })
    .catch((error) => {
      console.error("Error navigating to console rom", error);
    });
}

function showPrompt() {
  if (showExitPrompt.value) return; // Prompt already open
  showExitPrompt.value = true;
  saveError.value = "";
  focusedExitIndex.value = 0;

  window.EJS_emulator.pause();
  pausedByPrompt = true;

  nextTick(() => {
    exitScopeOff?.();
    exitScopeOff = subscribe(handleExitAction);
  });
}

function handleExitAction(action: string) {
  if (!showExitPrompt.value) return false;
  if (action === "moveUp") {
    moveExitFocus(-1);
    return true;
  }
  if (action === "moveDown") {
    moveExitFocus(1);
    return true;
  }
  if (action === "confirm") {
    activateExitOption(exitOptions[focusedExitIndex.value].id);
    return true;
  }
  if (action === "back") {
    cancelExit();
    return true;
  }
  return false;
}

async function saveAndExit() {
  if (savingState.value) return;
  savingState.value = true;

  try {
    // CRITICAL: The game must be RUNNING for screenshot to work!
    // We paused it in showPrompt(), so we need to resume it first
    console.info(
      "Resuming game before screenshot (emujs expects running game)",
    );
    if (window.EJS_emulator.paused) {
      window.EJS_emulator.play();
      // Wait a moment for the game to fully resume
      await new Promise((resolve) => setTimeout(resolve, 100));
    }

    const screenshotFile = await window.EJS_emulator.gameManager.screenshot();
    const stateFile = window.EJS_emulator.gameManager.getState();

    // Upload using original saveState utility
    await uploadState(stateFile, screenshotFile);

    // Clean exit
    immediateExit();
  } catch (error) {
    saveError.value = `Save failed: ${error}`;
  } finally {
    savingState.value = false;
  }
}

async function uploadState(stateFile: Uint8Array, screenshotFile: Uint8Array) {
  if (!romRef.value) return;
  const filename = `${romRef.value.fs_name_no_ext.trim()} [${new Date()
    .toISOString()
    .replace(/[:.]/g, "-")
    .replace("T", " ")
    .replace("Z", "")}]`;

  try {
    const stateApi = await import("@/services/api/state");

    const uploadedStates = await stateApi.default.uploadStates({
      rom: romRef.value,
      emulator: window.EJS_core,
      statesToUpload: [
        {
          stateFile: new File([stateFile], `${filename}.state`, {
            type: "application/octet-stream",
          }),
          screenshotFile: new File([screenshotFile], `${filename}.png`, {
            type: "application/octet-stream",
          }),
        },
      ],
    });

    const uploadedState = uploadedStates[0];
    if (uploadedState.status == "fulfilled") {
      if (romRef.value) romRef.value.user_states.unshift(uploadedState.value);
      return uploadedState.value;
    } else {
      throw new Error("State upload was rejected");
    }
  } catch (error) {
    console.error("stateApi upload failed:", error);
    throw error;
  }
}

function cancelExit() {
  showExitPrompt.value = false;
  if (pausedByPrompt) {
    window.EJS_emulator.play();
    pausedByPrompt = false;
  }

  // Reset combo detection timestamps so start+select works again right away
  lastPressedKeys[8] = 0;
  lastPressedKeys[9] = 0;
  exitScopeOff?.();
  exitScopeOff = null;
}

function activateExitOption(id: string) {
  // Block other actions while saving
  if (savingState.value && id !== "save") return;

  if (id === "save") {
    saveAndExit();
  } else if (id === "nosave") {
    immediateExit();
  } else {
    cancelExit();
  }
}

function moveExitFocus(delta: number) {
  const total = exitOptions.length;
  focusedExitIndex.value = (focusedExitIndex.value + delta + total) % total;
}

function attachKeyboardExit() {
  const onKey = (e: KeyboardEvent) => {
    if (e.key === "Backspace") {
      e.preventDefault();
      showPrompt();
    }
  };
  window.addEventListener("keydown", onKey);
  return () => window.removeEventListener("keydown", onKey);
}

function attachGamepadExit(options?: { windowMs?: number }) {
  const EXIT_WINDOW_MS = options?.windowMs ?? 200;
  const BTN = { A: 0, B: 1, SELECT: 8, START: 9, UP: 12, DOWN: 13 } as const;

  // Per-pad state so we don't combine the input from other pads
  interface PadState {
    prev: boolean[];
    lastEdge: Record<number, number>;
  }
  const padState: Record<number, PadState> = {};

  let running = true;

  const loop = () => {
    const pads = navigator.getGamepads?.() || [];
    const now = performance.now();

    for (const pad of pads) {
      if (!pad) continue;
      const st = (padState[pad.index] ??= {
        prev: new Array(pad.buttons.length).fill(false),
        lastEdge: {},
      });

      const pressed = (i: number) => !!pad.buttons[i]?.pressed;
      const edge = (i: number) => pressed(i) && !st.prev[i];

      // Exit combo detection (start + select)
      if (!showExitPrompt.value) {
        let combo = false;

        // If either Start or Select edges, stamp its edge time
        if (edge(BTN.SELECT)) {
          st.lastEdge[BTN.SELECT] = now;
          const tOther = st.lastEdge[BTN.START] ?? -Infinity;
          if (now - tOther <= EXIT_WINDOW_MS) combo = true;
        }
        if (edge(BTN.START)) {
          st.lastEdge[BTN.START] = now;
          const tOther = st.lastEdge[BTN.SELECT] ?? -Infinity;
          if (now - tOther <= EXIT_WINDOW_MS) combo = true;
        }

        if (combo) {
          showPrompt();
        }
      } else {
        if (edge(BTN.A))
          activateExitOption(exitOptions[focusedExitIndex.value].id);
        if (edge(BTN.B)) cancelExit();
      }
      for (let i = 0; i < pad.buttons.length; i++) {
        st.prev[i] = !!pad.buttons[i]?.pressed;
      }
    }
    if (running) {
      requestedAnimationFrame = requestAnimationFrame(loop);
    }
  };

  requestedAnimationFrame = requestAnimationFrame(loop);

  return () => {
    running = false;
    if (requestedAnimationFrame != null) {
      cancelAnimationFrame(requestedAnimationFrame);
      requestedAnimationFrame = null;
    }
  };
}

watch(showExitPrompt, (v) => {
  if (!v) {
    exitScopeOff?.();
    exitScopeOff = null;
  }
});

async function boot() {
  // Fetch rom details
  const { data: rom } = await romApi.getRom({ romId });
  romRef.value = rom;

  // Create player storage instances
  const playerStorage = createPlayerStorage(rom.id, rom.platform_slug);

  const selectedInitialSave = initialSaveId
    ? rom.user_saves?.find((s) => s.id === initialSaveId)
    : null;

  const selectedInitialState = initialStateId
    ? rom.user_states?.find((s) => s.id === initialStateId)
    : null;

  document.title = `${rom.name} | Play`;
  bezelSrc.value = getBezelImagePath(rom.platform_slug).value;

  // Configure EmulatorJS globals
  const supported = getSupportedEJSCores(rom.platform_slug);
  const core =
    playerStorage.core.value && supported.includes(playerStorage.core.value)
      ? playerStorage.core.value
      : supported[0];

  window.EJS_core = core;
  window.EJS_controlScheme = getControlSchemeForPlatform(rom.platform_slug);
  window.EJS_threads = areThreadsRequiredForEJSCore(core);
  window.EJS_gameID = rom.id;

  if (initialSaveId) {
    // Persist chosen save ID for later logic
    playerStorage.initialSaveId.value = String(initialSaveId);
  }
  if (initialStateId) {
    playerStorage.initialStateId.value = String(initialStateId);
  }

  // Disc selection persistence
  const discId = playerStorage.disc.value
    ? parseInt(playerStorage.disc.value)
    : null;
  window.EJS_gameUrl = getDownloadPath({
    rom: rom,
    fileIDs: discId ? [discId] : [],
  });

  // BIOS selection persistence
  try {
    const { data: firmware } = await firmwareApi.getFirmware({
      platformId: rom.platform_id,
    });
    const bios = playerStorage.biosId.value
      ? firmware.find((f) => f.id === parseInt(playerStorage.biosId.value!))
      : null;

    window.EJS_biosUrl = bios
      ? `/api/firmware/${bios.id}/content/${bios.file_name}`
      : "";
  } catch {
    window.EJS_biosUrl = "";
  }

  window.EJS_player = "#game";
  window.EJS_Buttons = {
    playPause: false,
    restart: false,
    mute: false,
    settings: false,
    fullscreen: false,
    saveState: false,
    loadState: false,
    screenRecord: false,
    gamepad: false,
    cheat: false,
    volume: false,
    saveSavFiles: false,
    loadSavFiles: false,
    quickSave: false,
    quickLoad: false,
    screenshot: false,
    cacheManager: false,
    exitEmulation: false,
  };
  window.EJS_color = "#A453FF";
  window.EJS_alignStartButton = "center";
  window.EJS_startOnLoaded = true;
  //   window.EJS_fullscreenOnLoaded = true;
  window.EJS_backgroundImage = `${window.location.origin}/assets/emulatorjs/powered_by_emulatorjs.png`;
  window.EJS_backgroundColor = "#000000"; // Match original which uses theme colors, but #000000 should work fine
  const coreOptions = configStore.getEJSCoreOptions(core);
  window.EJS_defaultOptions = {
    "save-state-location": "browser",
    rewindEnabled: "enabled",
    ...coreOptions,
  };
  window.EJS_defaultControls = configStore.getEJSControls(core);
  window.EJS_language = selectedLanguage.value.value.replace("_", "-");
  window.EJS_disableAutoLang = true;
  window.EJS_DEBUG_XX = configStore.config.EJS_DEBUG;

  // Set a valid game name (affects per-game settings keys)
  window.EJS_gameName = rom.fs_name_no_tags
    .replace(INVALID_CHARS_REGEX, "")
    .trim();

  // Set up EmulatorJS callbacks
  window.EJS_onSaveState = async function ({
    state: stateFile,
    screenshot: screenshotFile,
  }: {
    state: Uint8Array;
    screenshot: Uint8Array;
  }) {
    try {
      const formData = new FormData();
      formData.append("stateFile", new Blob([stateFile]), "state.save");
      formData.append(
        "screenshotFile",
        new Blob([screenshotFile], { type: "image/png" }),
        "screenshot.png",
      );

      await api.post("/states", formData, {
        headers: { "Content-Type": "multipart/form-data" },
        params: {
          rom_id: rom.id,
          emulator: "emulatorjs",
        },
      });
    } catch (err) {
      console.error("EJS_onSaveState callback failed:", err);
    }
  };

  window.EJS_onSaveSave = async function ({
    save: saveFile,
    screenshot: screenshotFile,
  }: {
    save: Uint8Array;
    screenshot: Uint8Array;
  }) {
    console.info(
      "EJS_onSaveSave callback triggered",
      "saveFile:",
      saveFile?.length,
      "screenshotFile:",
      screenshotFile?.length,
    );

    try {
      // If I decide to handle save files later, I will implement it here
      console.info("Save file callback executed");
    } catch (err) {
      console.error("EJS_onSaveSave callback failed:", err);
    }
  };

  window.EJS_onLoadState = async function () {
    console.info("[ConsolePlay] EJS_onLoadState callback triggered");
    // State loading UI would go here if needed
  };

  window.EJS_onLoadSave = async function () {
    console.info("[ConsolePlay] EJS_onLoadSave callback triggered");
    // Save loading UI would go here if needed
  };

  // Ensure a controller is auto-assigned to Player 1 when available
  window.EJS_onGameStart = () => {
    if (!window.EJS_emulator) return;
    const waitForGameManager = async () => {
      const deadline = Date.now() + 5000; // 5s timeout
      while (Date.now() < deadline) {
        if (
          window.EJS_emulator.gameManager?.FS &&
          window.EJS_emulator.gameManager.getSaveFilePath
        ) {
          return true;
        }
        await new Promise((r) => setTimeout(r, 100));
      }
      return false;
    };
    const assignFirstPad = () => {
      if (!window.EJS_emulator.gamepad) return;
      if (!Array.isArray(window.EJS_emulator.gamepadSelection))
        window.EJS_emulator.gamepadSelection = ["", "", "", ""];
      if (
        !window.EJS_emulator.gamepad.gamepads ||
        window.EJS_emulator.gamepad.gamepads.length === 0
      )
        return;
      if (!window.EJS_emulator.gamepadSelection[0]) {
        const gp = window.EJS_emulator.gamepad.gamepads[0];
        if (gp) {
          window.EJS_emulator.gamepadSelection[0] = `${gp.id}_${gp.index}`;
          window.EJS_emulator.updateGamepadLabels?.();
        }
      }
    };

    // Assign immediately if a pad exists
    assignFirstPad();

    // Also assign on future connections
    window.EJS_emulator.gamepad?.on?.("connected", assignFirstPad);

    (async () => {
      const ready = await waitForGameManager();
      if (!ready) {
        console.warn("Game manager not ready for save/state injection");
        return;
      }
      const gameManager = window.EJS_emulator.gameManager;
      // Load SAVE (battery / SRAM) if provided
      if (selectedInitialSave?.download_path) {
        try {
          const resp = await fetch(selectedInitialSave.download_path);
          if (!resp.ok) throw new Error("Failed to fetch save");
          const buf = new Uint8Array(await resp.arrayBuffer());
          try {
            const FS = gameManager.FS;
            const path = gameManager.getSaveFilePath();
            // Ensure dirs
            const segs = path.split("/");
            let accum = "";
            for (let i = 0; i < segs.length - 1; i++) {
              if (!segs[i]) continue;
              accum += "/" + segs[i];
              if (!FS.analyzePath(accum).exists) FS.mkdir(accum);
            }
            if (FS.analyzePath(path).exists) FS.unlink(path);
            FS.writeFile(path, buf);
            gameManager.loadSaveFiles?.();
            console.info("[ConsolePlay] Loaded server save into path", path);
          } catch (err) {
            console.warn("[ConsolePlay] Failed writing save file", err);
          }
        } catch (err) {
          console.warn("[ConsolePlay] Save download failed", err);
        }
      }

      // Load STATE if provided (fast-forward once core running)
      if (selectedInitialState?.download_path) {
        try {
          const resp = await fetch(selectedInitialState.download_path);
          if (!resp.ok) throw new Error("Failed to fetch state");
          const buf = new Uint8Array(await resp.arrayBuffer());
          // Some cores need a couple frames; delay slightly
          setTimeout(() => {
            try {
              gameManager.loadState?.(buf);
              console.info("[ConsolePlay] Applied server state");
            } catch (err) {
              console.warn("[ConsolePlay] Applying state failed", err);
            }
          }, 500);
        } catch (err) {
          console.warn("[ConsolePlay] State download failed", err);
        }
      }
    })();
  };

  // Allow route transition animation to settle
  await new Promise((r) => setTimeout(r, 50));

  const EMULATORJS_VERSION = "4.2.3";
  const LOCAL_PATH = "/assets/emulatorjs/data/";
  const CDN_PATH = `https://cdn.emulatorjs.org/${EMULATORJS_VERSION}/data/`;

  function loadScript(src: string): Promise<void> {
    return new Promise((resolve, reject) => {
      const s = document.createElement("script");
      s.src = src;
      s.async = true;
      s.onload = () => resolve();
      s.onerror = () => reject(new Error("Failed loading " + src));
      document.body.appendChild(s);
    });
  }

  async function attemptLoad(path: string, label: "local" | "cdn") {
    loaderStatus.value = label === "local" ? "loading-local" : "loading-cdn";
    window.EJS_pathtodata = path;
    await loadScript(`${path}loader.js`);
  }

  try {
    try {
      await attemptLoad(LOCAL_PATH, "local");
    } catch (e) {
      console.warn("[Play] Local loader failed, trying CDN", e);
      await attemptLoad(CDN_PATH, "cdn");
    }
    // Wait for emulator bootstrap
    const startDeadline = Date.now() + 8000; // 8s
    while (!window.EJS_emulator && Date.now() < startDeadline) {
      await new Promise((r) => setTimeout(r, 100));
    }
    if (!window.EJS_emulator) {
      throw new Error("Emulator did not initialize (EJS_emulator missing)");
    }
    loaderStatus.value = "loaded";
  } catch (err) {
    loaderStatus.value = "failed";
    loaderError.value = (err as Error).message || "Failed to load emulator";
    console.error("[Play] Emulator load failure:", err);
  }

  // Hide the hint after a short delay
  setTimeout(() => {
    showHint.value = false;
  }, 3500);
}

let detachKey: (() => void) | null = null;
let detachPad: (() => void) | null = null;
let booted = false;

onMounted(async () => {
  // Guard against duplicate mounts
  if (booted) return;

  booted = true;
  await boot();
  detachKey = attachKeyboardExit();
  detachPad = attachGamepadExit();
});

onBeforeUnmount(() => {
  window.EJS_emulator?.callEvent?.("exit");
  detachKey?.();
  detachPad?.();
});
</script>

<template>
  <div
    class="play-root fixed inset-0 bg-black text-white z-[70] overflow-hidden"
  >
    <div id="game" class="w-full h-full" />
    <div
      v-if="bezelSrc !== ''"
      class="pointer-events-none fixed inset-0 flex items-center justify-center z-20 overflow-hidden"
      aria-hidden="true"
    >
      <img
        :src="bezelSrc"
        alt="bezel"
        class="select-none"
        draggable="false"
        style="height: 100vh; max-height: 100vh; width: auto; object-fit: cover"
        @error="bezelSrc = ''"
      />
    </div>
    <div
      v-if="loaderStatus !== 'loaded'"
      class="absolute inset-0 flex items-center justify-center pointer-events-none"
    >
      <div
        :style="{
          backgroundColor: 'var(--console-play-hint-bg)',
          borderColor: 'var(--console-play-hint-border)',
          color: 'var(--console-play-hint-text)',
        }"
        class="text-center text-sm px-4 py-3 rounded border backdrop-blur"
      >
        <template
          v-if="loaderStatus === 'idle' || loaderStatus === 'loading-local'"
        >
          Loading emulator…
        </template>
        <template v-else-if="loaderStatus === 'loading-cdn'">
          Loading emulator (CDN)…
        </template>
        <template v-else-if="loaderStatus === 'failed'">
          <div class="text-red-300 font-medium">Failed to load emulator</div>
          <div class="mt-1 text-[11px] max-w-xs leading-snug break-words">
            {{ loaderError }}
          </div>
        </template>
      </div>
    </div>
    <div
      v-if="showHint"
      :style="{
        backgroundColor: 'var(--console-play-hint-bg)',
        borderColor: 'var(--console-play-hint-border)',
        color: 'var(--console-play-hint-text)',
      }"
      class="absolute top-3 left-1/2 -translate-x-1/2 backdrop-blur px-3 py-1 rounded text-xs border"
    >
      Press Start + Select (or Backspace) to exit
    </div>

    <!-- Exit Prompt Modal -->
    <div
      v-if="showExitPrompt"
      class="absolute inset-0 z-50 flex items-center justify-center"
    >
      <div class="absolute inset-0 bg-black/70 backdrop-blur-sm" />
      <div
        :style="{
          backgroundColor: 'var(--console-modal-bg)',
          borderColor: 'var(--console-modal-border)',
          boxShadow: 'var(--console-modal-shadow)',
        }"
        class="relative w-full max-w-[560px] mx-auto rounded-2xl pa-10 md:p-9 flex flex-col gap-6 focus:outline-none border"
      >
        <div class="flex items-center justify-between">
          <h2
            :style="{ color: 'var(--console-modal-text)' }"
            class="text-xl font-bold tracking-wide drop-shadow"
          >
            Exit Game
          </h2>
          <button
            :disabled="savingState"
            :style="{ color: 'var(--console-modal-text-secondary)' }"
            class="opacity-50 hover:opacity-100 transition-opacity text-lg"
            @click="cancelExit()"
          >
            ✕
          </button>
        </div>
        <div class="flex flex-col gap-3">
          <div
            v-for="(opt, i) in exitOptions"
            :key="opt.id"
            class="group relative rounded-lg px-4 py-3 border transition-all cursor-pointer select-none"
            :class="[
              savingState && opt.id !== 'save'
                ? 'opacity-40 cursor-not-allowed'
                : '',
              focusedExitIndex === i
                ? 'shadow-[0_0_0_2px_var(--console-modal-tile-selected-border),_0_0_18px_-4px_var(--console-modal-tile-selected-border)]'
                : '',
            ]"
            :style="
              focusedExitIndex === i
                ? {
                    borderColor: 'var(--console-modal-tile-selected-border)',
                    backgroundColor: 'var(--console-modal-tile-selected-bg)',
                  }
                : {
                    borderColor: 'var(--console-modal-tile-selected-border)',
                    backgroundColor: 'var(--console-modal-tile-bg)',
                  }
            "
            role="button"
            :aria-selected="focusedExitIndex === i"
            @click="activateExitOption(opt.id)"
          >
            <div class="flex items-center gap-3">
              <div class="flex-1">
                <div
                  :style="{
                    color:
                      focusedExitIndex === i
                        ? 'var(--console-modal-text)'
                        : 'var(--console-modal-text-secondary)',
                  }"
                  class="font-semibold text-sm tracking-wide"
                >
                  {{ opt.label }}
                  <span
                    v-if="opt.id === 'save' && savingState"
                    :style="{ color: 'var(--console-play-save-status-text)' }"
                    class="ml-2 text-[10px] font-medium tracking-wide animate-pulse"
                  >
                    SAVING…
                  </span>
                </div>
                <div
                  v-if="opt.desc"
                  :style="{ color: 'var(--console-modal-text-secondary)' }"
                  class="text-xs mt-0.5 opacity-50"
                >
                  {{ opt.desc }}
                </div>
              </div>
              <div
                v-if="focusedExitIndex === i"
                :style="{ color: 'var(--console-play-save-status-text)' }"
                class="text-xs font-medium tracking-wider"
              >
                {{ savingState && opt.id === "save" ? "SAVING" : "" }}
              </div>
            </div>
          </div>
        </div>
        <p v-if="saveError" class="text-xs text-red-400 font-medium">
          {{ saveError }}
        </p>

        <!-- Navigation Hints -->
        <div
          :style="{
            borderTopColor: 'var(--console-play-save-separator-border)',
          }"
          class="mt-4 pt-3 border-t"
        >
          <NavigationText
            :show-navigation="true"
            :show-select="true"
            :show-back="true"
            :show-toggle-favorite="false"
            :show-menu="false"
            :is-modal="true"
          />
        </div>
      </div>
    </div>
  </div>
</template>

<style scoped>
#game {
  width: 100%;
  height: 100%;
}

/* Hide the EmulatorJS in-UI exit button */
#game .ejs_menu_bar .ejs_menu_button:nth-child(-1) {
  display: none;
}
</style><|MERGE_RESOLUTION|>--- conflicted
+++ resolved
@@ -15,11 +15,8 @@
   areThreadsRequiredForEJSCore,
   getDownloadPath,
 } from "@/utils";
-<<<<<<< HEAD
+import { useLocalStorage } from "@vueuse/core";
 import { storeToRefs } from "pinia";
-=======
-import { useLocalStorage } from "@vueuse/core";
->>>>>>> 0aa02422
 import { onMounted, onBeforeUnmount, ref, watch, nextTick } from "vue";
 import { useRoute, useRouter } from "vue-router";
 
