--- conflicted
+++ resolved
@@ -7,26 +7,17 @@
 import api from "@/services/api";
 import firmwareApi from "@/services/api/firmware";
 import romApi from "@/services/api/rom";
+import storeConfig from "@/stores/config";
+import storeLanguage from "@/stores/language";
 import {
   getSupportedEJSCores,
   getControlSchemeForPlatform,
   areThreadsRequiredForEJSCore,
   getDownloadPath,
 } from "@/utils";
-<<<<<<< HEAD
-import firmwareApi from "@/services/api/firmware";
-import { useInputScope } from "@/console/composables/useInputScope";
-import NavigationText from "@/console/components/NavigationText.vue";
-import { useThemeAssets } from "@/console/composables/useThemeAssets";
-import api from "@/services/api";
-import { ROUTES } from "@/plugins/router";
-import storeConfig from "@/stores/config";
-import storeLanguage from "@/stores/language";
 import { storeToRefs } from "pinia";
-=======
 import { onMounted, onBeforeUnmount, ref, watch, nextTick } from "vue";
 import { useRoute, useRouter } from "vue-router";
->>>>>>> 3a19ecf0
 
 const route = useRoute();
 const router = useRouter();
