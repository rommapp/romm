--- conflicted
+++ resolved
@@ -9,11 +9,7 @@
 
 export type HeartbeatResponse = {
   VERSION: string;
-<<<<<<< HEAD
-  SETUP_WIZARD: boolean;
-=======
   SHOW_SETUP_WIZARD: boolean;
->>>>>>> 6ba4946f
   WATCHER: WatcherDict;
   SCHEDULER: SchedulerDict;
   ANY_SOURCE_ENABLED: boolean;
