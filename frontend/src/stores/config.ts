<<<<<<< HEAD
import { defineStore } from "pinia";

import type { ConfigResponse, EjsControlsButton } from "@/__generated__";
=======
import type { ConfigResponse } from "@/__generated__";
>>>>>>> 3a19ecf0
import api from "@/services/api";
import { defineStore } from "pinia";

type ExclusionTypes =
  | "EXCLUDED_PLATFORMS"
  | "EXCLUDED_SINGLE_EXT"
  | "EXCLUDED_SINGLE_FILES"
  | "EXCLUDED_MULTI_FILES"
  | "EXCLUDED_MULTI_PARTS_EXT"
  | "EXCLUDED_MULTI_PARTS_FILES";

const defaultConfig = {
  EXCLUDED_PLATFORMS: [],
  EXCLUDED_SINGLE_EXT: [],
  EXCLUDED_SINGLE_FILES: [],
  EXCLUDED_MULTI_FILES: [],
  EXCLUDED_MULTI_PARTS_EXT: [],
  EXCLUDED_MULTI_PARTS_FILES: [],
  PLATFORMS_BINDING: {},
  PLATFORMS_VERSIONS: {},
  EJS_DEBUG: false,
  EJS_SETTINGS: {},
  EJS_CONTROLS: {},
} as ConfigResponse;

export default defineStore("config", {
  state: () => ({
    config: { ...defaultConfig },
  }),

  actions: {
    async fetchConfig(): Promise<ConfigResponse> {
      try {
        const response = await api.get("/config");
        this.config = response.data;
        return this.config;
      } catch (error) {
        console.error("Error fetching config: ", error);
        return this.config;
      }
    },
    addPlatformBinding(fsSlug: string, slug: string) {
      this.config.PLATFORMS_BINDING[fsSlug] = slug;
    },
    removePlatformBinding(fsSlug: string) {
      delete this.config.PLATFORMS_BINDING[fsSlug];
    },
    addPlatformVersion(fsSlug: string, slug: string) {
      this.config.PLATFORMS_VERSIONS[fsSlug] = slug;
    },
    removePlatformVersion(fsSlug: string) {
      delete this.config.PLATFORMS_VERSIONS[fsSlug];
    },
    addExclusion(exclusionType: ExclusionTypes, exclusionValue: string) {
      this.config[exclusionType].push(exclusionValue);
    },
    removeExclusion(exclusionValue: string, exclusionType: ExclusionTypes) {
      const index = this.config[exclusionType].indexOf(exclusionValue);
      if (index !== -1) {
        this.config[exclusionType].splice(index, 1);
      } else {
        console.error(
          `Value '${exclusionValue}' not found in exclusion type '${exclusionType}'`,
        );
      }
    },
    isExclusionType(type: string): type is ExclusionTypes {
      return Object.keys(this.config).includes(type);
    },
    getEJSCoreOptions(core: string | null): Record<string, string | boolean> {
      const defaultOptions = this.config.EJS_SETTINGS["default"] || {};
      if (!core) return defaultOptions;
      return {
        ...defaultOptions,
        ...this.config.EJS_SETTINGS[core],
      };
    },
    getEJSControls(
      core: string | null,
    ): Record<number, Record<number, EjsControlsButton>> {
      const defaultControls = {
        0: this.config.EJS_CONTROLS["default"]?.["_0"] || {},
        1: this.config.EJS_CONTROLS["default"]?.["_1"] || {},
        2: this.config.EJS_CONTROLS["default"]?.["_2"] || {},
        3: this.config.EJS_CONTROLS["default"]?.["_3"] || {},
      };
      if (!core) return defaultControls;

      return {
        0: {
          ...(this.config.EJS_CONTROLS[core]?.["_0"] || {}),
          ...defaultControls[0],
        },
        1: {
          ...(this.config.EJS_CONTROLS[core]?.["_1"] || {}),
          ...defaultControls[1],
        },
        2: {
          ...(this.config.EJS_CONTROLS[core]?.["_2"] || {}),
          ...defaultControls[2],
        },
        3: {
          ...(this.config.EJS_CONTROLS[core]?.["_3"] || {}),
          ...defaultControls[3],
        },
      };
    },
    reset() {},
  },
});<|MERGE_RESOLUTION|>--- conflicted
+++ resolved
@@ -1,10 +1,4 @@
-<<<<<<< HEAD
-import { defineStore } from "pinia";
-
 import type { ConfigResponse, EjsControlsButton } from "@/__generated__";
-=======
-import type { ConfigResponse } from "@/__generated__";
->>>>>>> 3a19ecf0
 import api from "@/services/api";
 import { defineStore } from "pinia";
 
