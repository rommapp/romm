<script setup lang="ts">
<<<<<<< HEAD
import storeLanguage from "@/stores/language";
import storeConsole from "@/stores/console";
=======
import consoleStore from "@/stores/console";
import languageStore from "@/stores/language";
import { useIdle } from "@vueuse/core";
>>>>>>> 3a19ecf0
import { storeToRefs } from "pinia";
import { ref } from "vue";
import { useI18n } from "vue-i18n";

const { locale } = useI18n();
const languageStore = storeLanguage();
const consoleStore = storeConsole();
const { consoleMode } = storeToRefs(consoleStore);
const { defaultLanguage, languages } = storeToRefs(languageStore);
const selectedLanguage = ref(
  languages.value.find(
    (lang) => lang.value === localStorage.getItem("settings.locale"),
  ) || defaultLanguage.value,
);
locale.value = selectedLanguage.value.value;
languageStore.setLanguage(selectedLanguage.value);

const { idle: mouseIdle } = useIdle(100, {
  events: ["mousemove", "mousedown", "wheel", "touchstart"],
});
</script>

<template>
  <v-app id="application" :class="{ 'mouse-hidden': consoleMode && mouseIdle }">
    <v-main id="main" class="no-transition">
      <router-view v-slot="{ Component }">
        <component :is="Component" />
        <!-- Fade out the app loading logo -->
        <Transition name="fade" mode="out-in">
          <div v-if="!Component" id="app-loading-logo">
            <img
              src="/assets/logos/romm_logo_xbox_one_circle_grayscale.svg"
              alt="Romm Logo"
            />
          </div>
        </Transition>
      </router-view>
    </v-main>
  </v-app>
</template>

<style scoped>
#main.no-transition {
  transition: none;
}

#application.mouse-hidden,
#application.mouse-hidden * {
  cursor: none !important;
}

.fade-enter-active,
.fade-leave-active {
  transition: opacity 0.35s ease;
}

.fade-enter-from,
.fade-leave-to {
  opacity: 0;
}
</style><|MERGE_RESOLUTION|>--- conflicted
+++ resolved
@@ -1,12 +1,7 @@
 <script setup lang="ts">
-<<<<<<< HEAD
+import storeConsole from "@/stores/console";
 import storeLanguage from "@/stores/language";
-import storeConsole from "@/stores/console";
-=======
-import consoleStore from "@/stores/console";
-import languageStore from "@/stores/language";
 import { useIdle } from "@vueuse/core";
->>>>>>> 3a19ecf0
 import { storeToRefs } from "pinia";
 import { ref } from "vue";
 import { useI18n } from "vue-i18n";
