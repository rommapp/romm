--- conflicted
+++ resolved
@@ -10,10 +10,6 @@
 import { inject, nextTick } from "vue";
 import { useDisplay } from "vuetify";
 
-<<<<<<< HEAD
-// Props
-=======
->>>>>>> fc6455ec
 const { xs } = useDisplay();
 const emitter = inject<Emitter<Events>>("emitter");
 const galleryFilterStore = storeGalleryFilter();
@@ -28,13 +24,10 @@
   filterCollections,
   selectedCompany,
   filterCompanies,
-<<<<<<< HEAD
   selectedAgeRating,
   filterAgeRatings,
-=======
   selectedStatus,
   filterStatuses,
->>>>>>> fc6455ec
 } = storeToRefs(galleryFilterStore);
 
 const filters = [
@@ -59,15 +52,14 @@
     items: filterCompanies,
   },
   {
-<<<<<<< HEAD
     label: "Age Rating",
     selected: selectedAgeRating,
     items: filterAgeRatings,
-=======
+  },
+  {
     label: "Status",
     selected: selectedStatus,
     items: filterStatuses,
->>>>>>> fc6455ec
   },
 ];
 
@@ -76,11 +68,8 @@
   selectedFranchise.value = null;
   selectedCollection.value = null;
   selectedCompany.value = null;
-<<<<<<< HEAD
   selectedAgeRating.value = null;
-=======
   selectedStatus.value = null;
->>>>>>> fc6455ec
   galleryFilterStore.disableFilterUnmatched();
   galleryFilterStore.disableFilterFavourites();
   nextTick(() => emitter?.emit("filter", null));
