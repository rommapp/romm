<script setup lang="ts">
import storeRoms from "@/stores/roms";

// Props
const romsStore = storeRoms();
</script>

<template>
  <v-tooltip
    location="bottom"
    class="tooltip"
    transition="fade-transition"
    text="Active multi-select"
    open-delay="1000"
<<<<<<< HEAD
    ><template #activator="{ props }">
=======
  >
    <template #activator="{ props }">
>>>>>>> eb277808
      <v-btn
        :color="romsStore.selecting ? 'romm-accent-1' : ''"
        rounded="0"
        variant="text"
        v-bind="props"
        class="mr-0"
<<<<<<< HEAD
        icon="mdi-select-group" /></template
  ></v-tooltip>
</template>
=======
        icon="mdi-select-group"
        @click="romsStore.isSelecting()"
      />
    </template>
  </v-tooltip>
</template>
<style scoped>
.tooltip :deep(.v-overlay__content) {
  background: rgba(201, 201, 201, 0.98) !important;
  color: rgb(41, 41, 41) !important;
}
</style>
>>>>>>> eb277808
<|MERGE_RESOLUTION|>--- conflicted
+++ resolved
@@ -12,33 +12,14 @@
     transition="fade-transition"
     text="Active multi-select"
     open-delay="1000"
-<<<<<<< HEAD
-    ><template #activator="{ props }">
-=======
   >
     <template #activator="{ props }">
->>>>>>> eb277808
       <v-btn
         :color="romsStore.selecting ? 'romm-accent-1' : ''"
         rounded="0"
         variant="text"
         v-bind="props"
         class="mr-0"
-<<<<<<< HEAD
         icon="mdi-select-group" /></template
   ></v-tooltip>
-</template>
-=======
-        icon="mdi-select-group"
-        @click="romsStore.isSelecting()"
-      />
-    </template>
-  </v-tooltip>
-</template>
-<style scoped>
-.tooltip :deep(.v-overlay__content) {
-  background: rgba(201, 201, 201, 0.98) !important;
-  color: rgb(41, 41, 41) !important;
-}
-</style>
->>>>>>> eb277808
+</template>