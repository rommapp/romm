--- conflicted
+++ resolved
@@ -11,11 +11,7 @@
 <template>
   <v-row no-gutters>
     <v-col>
-<<<<<<< HEAD
-      <v-row v-if="currentView != 2" no-gutters class="mx-1 mt-3">
-=======
-      <v-row v-if="currentView != 2" no-gutters class="mx-1 mt-4 mr-14">
->>>>>>> 61c4bee0
+      <v-row v-if="currentView != 2" no-gutters class="mx-1 mt-3 mr-14">
         <v-col
           v-for="_ in 60"
           class="pa-1 align-self-end"
