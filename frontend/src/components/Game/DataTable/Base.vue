--- conflicted
+++ resolved
@@ -78,7 +78,7 @@
 const pageCount = ref(0);
 
 // Functions
-function rowClick(_: Event, row: { item: SimpleRom}) {
+function rowClick(_: Event, row: { item: SimpleRom }) {
   router.push({ name: "rom", params: { rom: row.item.id } });
 }
 
@@ -100,17 +100,11 @@
 
 <template>
   <v-data-table
-<<<<<<< HEAD
     @click:row="rowClick"
-=======
-    v-model="romsStore._selectedIDs"
-    v-model:page="page"
->>>>>>> eb277808
     :items-per-page="romsPerPage"
     :items-per-page-options="PER_PAGE_OPTIONS"
     :item-value="(item) => item.id"
     :items="romsStore.filteredRoms"
-<<<<<<< HEAD
     :headers="HEADERS"
     v-model="romsStore._selectedIDs"
     v-model:page="page"
@@ -120,48 +114,13 @@
     <template #item.path_cover_s="{ item }">
       <v-avatar :rounded="0" size="45"
         ><v-img
-=======
-    show-select
-    @click:row="rowClick"
-  >
-    <template #item.path_cover_s="{ item }">
-      <v-avatar :rounded="0">
-        <v-progress-linear
-          color="romm-accent-1"
-          :active="downloadStore.value.includes(item.id)"
-          :indeterminate="true"
-          absolute
-        />
-        <v-img
->>>>>>> eb277808
           :src="
             !item.igdb_id && !item.moby_id && !item.has_cover
               ? `/assets/default/cover/small_${theme.global.name.value}_unmatched.png`
               : `/assets/romm/resources/${item.path_cover_s}`
           "
-<<<<<<< HEAD
         ></v-img
       ></v-avatar>
-=======
-        >
-          <template #error>
-            <v-img
-              :src="`/assets/default/cover/big_${theme.global.name.value}_missing_cover.png`"
-            />
-          </template>
-          <template #placeholder>
-            <div class="d-flex align-center justify-center fill-height">
-              <v-progress-circular
-                :width="2"
-                :size="20"
-                color="romm-accent-1"
-                indeterminate
-              />
-            </div>
-          </template>
-        </v-img>
-      </v-avatar>
->>>>>>> eb277808
     </template>
     <template #item.name="{ item }">
       <span>
@@ -179,28 +138,12 @@
       </span>
     </template>
     <template #item.regions="{ item }">
-<<<<<<< HEAD
       <span class="px-1" v-for="region in item.regions">
-=======
-      <span
-        v-for="region in item.regions"
-        :key="region"
-        class="px-1"
-      >
->>>>>>> eb277808
         {{ regionToEmoji(region) }}
       </span>
     </template>
     <template #item.languages="{ item }">
-<<<<<<< HEAD
       <span class="px-1" v-for="language in item.languages">
-=======
-      <span
-        v-for="language in item.languages"
-        :key="language"
-        class="px-1"
-      >
->>>>>>> eb277808
         {{ languageToEmoji(language) }}
       </span>
     </template>
@@ -245,14 +188,8 @@
 
     <template #bottom>
       <v-divider class="border-opacity-25" />
-      <v-row
-        no-gutters
-        class="pt-2 align-center"
-      >
-        <v-col
-          cols="11"
-          class="px-6"
-        >
+      <v-row no-gutters class="pt-2 align-center">
+        <v-col cols="11" class="px-6">
           <v-pagination
             v-model="page"
             rounded="0"
@@ -261,11 +198,7 @@
             :length="pageCount"
           />
         </v-col>
-        <v-col
-          cols="5"
-          sm="2"
-          xl="1"
-        >
+        <v-col cols="5" sm="2" xl="1">
           <v-select
             v-model="romsPerPage"
             class="pa-2"
