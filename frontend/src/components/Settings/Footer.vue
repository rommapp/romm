--- conflicted
+++ resolved
@@ -9,49 +9,6 @@
 const heartbeatStore = storeHeartbeat();
 </script>
 <template>
-<<<<<<< HEAD
-  <v-bottom-navigation
-    :elevation="0"
-    height="36"
-    class="bg-terciary text-caption"
-  >
-    <v-row class="align-center justify-center" no-gutters>
-      <span class="text-romm-accent-1">RomM</span>
-      <span class="ml-1">{{ heartbeatStore.value.SYSTEM.VERSION }}</span>
-      <v-icon>mdi-circle-small</v-icon><v-icon>mdi-github</v-icon>
-      <v-hover v-slot="{ isHovering, props }">
-        <span class="ml-1"
-          ><a
-            :class="{
-              'text-romm-accent-1': isHovering,
-            }"
-            v-bind="props"
-            style="text-decoration: none; color: inherit"
-            href="https://github.com/rommapp/romm"
-            target="_blank"
-            >Github</a
-          ></span
-        >
-      </v-hover>
-      <v-icon>mdi-circle-small</v-icon>
-      <v-hover v-slot="{ isHovering, props }">
-        <span class="ml-1"
-          ><a
-            :class="{
-              'text-romm-accent-1': isHovering,
-            }"
-            v-bind="props"
-            style="text-decoration: none; color: inherit"
-            href="https://discord.com/invite/P5HtHnhUDH"
-            target="_blank"
-            >{{ t("settings.join-discord") }}</a
-          ></span
-        >
-      </v-hover>
-    </v-row>
-  </v-bottom-navigation>
-</template>
-=======
   <div :class="{ desktop: !smAndDown }" class="sticky-bottom">
     <v-card class="bg-toplayer ma-2 pa-2">
       <v-row class="align-center justify-center" no-gutters>
@@ -103,5 +60,4 @@
   margin-left: 60px !important;
   width: calc(100% - 60px) !important;
 }
-</style>
->>>>>>> e708719f
+</style>