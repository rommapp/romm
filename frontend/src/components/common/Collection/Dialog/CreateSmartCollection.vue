--- conflicted
+++ resolved
@@ -232,22 +232,14 @@
               <v-btn
                 :color="isPublic ? 'romm-green' : 'accent'"
                 variant="outlined"
-<<<<<<< HEAD
                 @click="toggleCollectionVisibility"
-=======
-                @click="isPublic = !isPublic"
->>>>>>> 50aef445
               >
                 <v-icon class="mr-2">
                   {{ isPublic ? "mdi-lock-open-variant" : "mdi-lock" }}
                 </v-icon>
-<<<<<<< HEAD
-                {{ isPublic ? t("rom.public") : t("rom.private") }}
-=======
                 {{
                   isPublic ? t("collection.public") : t("collection.private")
                 }}
->>>>>>> 50aef445
               </v-btn>
             </v-col>
           </v-row>
@@ -274,11 +266,7 @@
       </v-row>
     </template>
     <template #footer>
-<<<<<<< HEAD
       <v-row class="justify-center pa-2" no-gutters>
-=======
-      <v-row class="justify-center my-2" no-gutters>
->>>>>>> 50aef445
         <v-btn-group divided density="compact">
           <v-btn class="bg-toplayer" @click="closeDialog">
             {{ t("common.cancel") }}
