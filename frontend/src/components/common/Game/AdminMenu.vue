--- conflicted
+++ resolved
@@ -203,32 +203,6 @@
         }}
       </v-list-item-title>
     </v-list-item>
-<<<<<<< HEAD
-    <template v-if="auth.scopes.includes('collections.write')">
-      <v-list-item
-        v-if="$route.name == 'collection' && romsStore.currentCollection"
-        class="py-4 pr-5"
-        @click="emitter?.emit('showRemoveFromCollectionDialog', [rom])"
-      >
-        <v-list-item-title class="d-flex">
-          <v-icon icon="mdi-bookmark-remove-outline" class="mr-2" />{{
-            t("rom.remove-from-collection")
-          }}
-        </v-list-item-title>
-      </v-list-item>
-      <v-list-item
-        v-else
-        class="py-4 pr-5"
-        @click="emitter?.emit('showAddToCollectionDialog', [rom])"
-      >
-        <v-list-item-title class="d-flex">
-          <v-icon icon="mdi-bookmark-plus-outline" class="mr-2" />{{
-            t("rom.add-to-collection")
-          }}
-        </v-list-item-title>
-      </v-list-item>
-    </template>
-=======
     <v-list-item
       v-if="auth.scopes.includes('collections.write')"
       class="py-4 pr-5"
@@ -251,7 +225,6 @@
         }}
       </v-list-item-title>
     </v-list-item>
->>>>>>> 0ea6b3d8
     <template v-if="auth.scopes.includes('roms.write')">
       <v-divider />
       <v-list-item
