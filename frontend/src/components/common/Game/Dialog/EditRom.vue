<script setup lang="ts">
import type { Emitter } from "mitt";
import { computed, inject, ref } from "vue";
import { useI18n } from "vue-i18n";
import { useRoute } from "vue-router";
import { useDisplay } from "vuetify";
import GameCard from "@/components/common/Game/Card/Base.vue";
import RDialog from "@/components/common/RDialog.vue";
import romApi, { type UpdateRom } from "@/services/api/rom";
import storeGalleryView from "@/stores/galleryView";
import storeHeartbeat from "@/stores/heartbeat";
import storePlatforms from "@/stores/platforms";
import storeRoms, { type SimpleRom } from "@/stores/roms";
import storeUpload from "@/stores/upload";
import type { Events } from "@/types/emitter";
import { getMissingCoverImage } from "@/utils/covers";

const { t } = useI18n();
const { lgAndUp } = useDisplay();
const heartbeat = storeHeartbeat();
const route = useRoute();
const show = ref(false);
const rom = ref<UpdateRom>();
const romsStore = storeRoms();
const imagePreviewUrl = ref<string | undefined>("");
const removeCover = ref(false);
const manualFiles = ref<File[]>([]);
const platfotmsStore = storePlatforms();
const galleryViewStore = storeGalleryView();
const uploadStore = storeUpload();
const validForm = ref(false);
const emitter = inject<Emitter<Events>>("emitter");
emitter?.on("showEditRomDialog", (romToEdit: UpdateRom | undefined) => {
  show.value = true;
  rom.value = romToEdit;
  removeCover.value = false;
});
emitter?.on("updateUrlCover", (url_cover) => {
  setArtwork(url_cover);
});
const computedAspectRatio = computed(() => {
  const ratio = rom.value?.platform_id
    ? platfotmsStore.getAspectRatio(rom.value?.platform_id)
    : galleryViewStore.defaultAspectRatioCover;
  return parseFloat(ratio.toString());
});
const missingCoverImage = computed(() =>
  getMissingCoverImage(rom.value?.name || rom.value?.fs_name || ""),
);

function triggerFileInput(id: string) {
  const fileInput = document.getElementById(id);
  fileInput?.click();
}

function previewImage(event: Event) {
  const input = event.target as HTMLInputElement;
  if (!input.files) return;

  const reader = new FileReader();
  reader.onload = () => {
    setArtwork(reader.result?.toString() || "");
  };
  if (input.files[0]) {
    reader.readAsDataURL(input.files[0]);
  }
}

function setArtwork(coverUrl: string) {
  if (!coverUrl || !rom.value) return;
  rom.value.url_cover = coverUrl;
  imagePreviewUrl.value = coverUrl;
  removeCover.value = false;
}

async function removeArtwork() {
  imagePreviewUrl.value = missingCoverImage.value;
  removeCover.value = true;
}

async function handleRomUpdate(
  options: {
    rom: UpdateRom;
    removeCover?: boolean;
    unmatch?: boolean;
  },
  successMessage: string,
) {
  show.value = false;
  emitter?.emit("showLoadingDialog", { loading: true, scrim: true });

  await romApi
    .updateRom(options)
    .then(({ data }) => {
      emitter?.emit("snackbarShow", {
        msg: successMessage,
        icon: "mdi-check-bold",
        color: "green",
      });
      romsStore.update(data as SimpleRom);
      if (route.name == "rom") {
        romsStore.currentRom = data;
      }
    })
    .catch((error) => {
      console.log(error);
      emitter?.emit("snackbarShow", {
        msg: error.response.data.detail,
        icon: "mdi-close-circle",
        color: "red",
      });
    })
    .finally(() => {
      emitter?.emit("showLoadingDialog", { loading: false, scrim: false });
      closeDialog();
    });
}

async function uploadManuals() {
  if (!rom.value) return;

  await romApi
    .uploadManuals({
      romId: rom.value.id,
      filesToUpload: manualFiles.value,
    })
    .then((responses: PromiseSettledResult<unknown>[]) => {
      const successfulUploads = responses.filter(
        (d) => d.status == "fulfilled",
      );
      const failedUploads = responses.filter((d) => d.status == "rejected");

      if (failedUploads.length == 0) {
        uploadStore.reset();
      }

      if (successfulUploads.length == 0) {
        return emitter?.emit("snackbarShow", {
          msg: `All manuals skipped, nothing to upload.`,
          icon: "mdi-close-circle",
          color: "orange",
          timeout: 5000,
        });
      }

      emitter?.emit("snackbarShow", {
        msg: `${successfulUploads.length} manuals uploaded successfully (and ${failedUploads.length} skipped/failed).`,
        icon: "mdi-check-bold",
        color: "green",
        timeout: 3000,
      });
    })
    .catch(({ response, message }) => {
      emitter?.emit("snackbarShow", {
        msg: `Unable to upload manuals: ${
          response?.data?.detail || response?.statusText || message
        }`,
        icon: "mdi-close-circle",
        color: "red",
        timeout: 4000,
      });
    });
  manualFiles.value = [];
}

async function unmatchRom() {
  if (!rom.value) return;
  await handleRomUpdate(
    { rom: rom.value, unmatch: true },
    "Rom unmatched successfully",
  );
}

async function updateRom() {
  if (!rom.value?.fs_name) {
    emitter?.emit("snackbarShow", {
      msg: "Cannot save: file name is required",
      icon: "mdi-close-circle",
      color: "red",
    });
    return;
  }

  await handleRomUpdate(
    { rom: rom.value, removeCover: removeCover.value },
    "Rom updated successfully!",
  );
}

function closeDialog() {
  show.value = false;
  imagePreviewUrl.value = "";
  rom.value = undefined;
}
</script>

<template>
  <RDialog
    v-if="rom"
    v-model="show"
    icon="mdi-pencil-box"
    scroll-content
    :width="lgAndUp ? '65vw' : '95vw'"
    @close="closeDialog"
  >
    <template #content>
      <v-form v-model="validForm">
        <v-row class="d-flex justify-center" no-gutters>
          <v-col class="pa-4" cols="auto">
            <GameCard
              width="240"
              :rom="rom"
<<<<<<< HEAD
              :src="imagePreviewUrl"
              disable-view-transition
              :show-platform-icon="false"
              :show-action-bar="false"
=======
              :coverSrc="imagePreviewUrl"
              disableViewTransition
              :showPlatformIcon="false"
              :showActionBar="false"
>>>>>>> 16c343f6
            >
              <template #append-inner-right>
                <v-btn-group divided density="compact" rounded="0">
                  <v-btn
                    :disabled="
                      !heartbeat.value.METADATA_SOURCES?.STEAMGRIDDB_API_ENABLED
                    "
                    size="small"
                    class="translucent"
                    @click="
                      emitter?.emit('showSearchCoverDialog', {
                        term: rom.name as string,
                        aspectRatio: computedAspectRatio,
                      })
                    "
                  >
                    <v-icon size="large"> mdi-image-search-outline </v-icon>
                  </v-btn>
                  <v-btn
                    size="small"
                    class="translucent"
                    @click="triggerFileInput('cover-file-input')"
                  >
                    <v-icon size="large"> mdi-pencil </v-icon>
                    <v-file-input
                      id="cover-file-input"
                      v-model="rom.artwork"
                      accept="image/*"
                      hide-details
                      class="file-input"
                      @change="previewImage"
                    />
                  </v-btn>
                  <v-btn
                    size="small"
                    class="translucent"
                    @click="removeArtwork"
                  >
                    <v-icon size="large" class="text-romm-red">
                      mdi-delete
                    </v-icon>
                  </v-btn>
                </v-btn-group>
              </template>
            </GameCard>
          </v-col>
          <v-col class="pa-4">
            <v-text-field
              v-model="rom.name"
              :rules="[(value: string) => !!value || t('common.required')]"
              :label="t('common.name')"
              variant="outlined"
              class="my-2"
              @keyup.enter="updateRom"
            />
            <v-text-field
              v-model="rom.fs_name"
              :rules="[(value: string) => !!value || t('common.required')]"
              :label="rom.multi ? t('rom.folder-name') : t('rom.filename')"
              variant="outlined"
              class="my-2"
              @keyup.enter="updateRom"
            >
              <template #details>
                <v-label class="text-caption text-wrap">
                  <v-icon size="small" class="text-primary mr-2">
                    mdi-folder-file-outline
                  </v-icon>
                  <span>
                    /romm/library/{{ rom.fs_path }}/{{ rom.fs_name }}
                  </span>
                </v-label>
              </template>
            </v-text-field>
            <v-textarea
              v-model="rom.summary"
              :label="t('rom.summary')"
              variant="outlined"
              class="my-2"
            />
            <v-chip
              :variant="rom.has_manual ? 'flat' : 'tonal'"
              label
              size="large"
              class="bg-toplayer px-0"
            >
              <span
                class="ml-4"
                :class="{
                  'text-romm-red': !rom.has_manual,
                  'text-romm-green': rom.has_manual,
                }"
                >{{ t("rom.manual")
                }}<v-icon class="ml-1">{{
                  rom.has_manual ? "mdi-check" : "mdi-close"
                }}</v-icon></span
              >
              <v-btn
                class="bg-toplayer ml-3"
                icon="mdi-cloud-upload-outline"
                rounded="0"
                size="small"
                @click="triggerFileInput('manual-file-input')"
              >
                <v-icon size="large"> mdi-cloud-upload-outline </v-icon>
                <v-file-input
                  id="manual-file-input"
                  v-model="manualFiles"
                  accept="application/pdf"
                  hide-details
                  multiple
                  class="file-input"
                  @change="uploadManuals"
                />
              </v-btn>
            </v-chip>
            <div v-if="rom.has_manual">
              <v-label class="text-caption text-wrap">
                <v-icon size="small" class="text-primary mr-2">
                  mdi-folder-file-outline
                </v-icon>
                <span> /romm/resources/{{ rom.path_manual }} </span>
              </v-label>
            </div>
            <div class="mt-6">
              <v-btn
                :disabled="rom.is_unidentified"
                :class="{
                  'text-romm-red bg-toplayer': !rom.is_unidentified,
                }"
                variant="flat"
                @click="unmatchRom"
              >
                {{ t("rom.unmatch") }}
              </v-btn>
            </div>
          </v-col>
        </v-row>
      </v-form>
    </template>
    <template #append>
      <v-divider />
      <v-row class="justify-center pa-2" no-gutters>
        <v-btn-group divided density="compact">
          <v-btn class="bg-toplayer" @click="closeDialog">
            {{ t("common.cancel") }}
          </v-btn>
          <v-btn
            :variant="!validForm ? 'plain' : 'flat'"
            :disabled="!validForm"
            class="text-romm-green bg-toplayer"
            @click="updateRom"
          >
            {{ t("common.apply") }}
          </v-btn>
        </v-btn-group>
      </v-row>
    </template>
  </RDialog>
</template><|MERGE_RESOLUTION|>--- conflicted
+++ resolved
@@ -210,17 +210,10 @@
             <GameCard
               width="240"
               :rom="rom"
-<<<<<<< HEAD
-              :src="imagePreviewUrl"
-              disable-view-transition
-              :show-platform-icon="false"
-              :show-action-bar="false"
-=======
               :coverSrc="imagePreviewUrl"
               disableViewTransition
               :showPlatformIcon="false"
               :showActionBar="false"
->>>>>>> 16c343f6
             >
               <template #append-inner-right>
                 <v-btn-group divided density="compact" rounded="0">
