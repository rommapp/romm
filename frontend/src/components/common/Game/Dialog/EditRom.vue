--- conflicted
+++ resolved
@@ -298,167 +298,6 @@
               variant="outlined"
               class="my-4"
             />
-<<<<<<< HEAD
-
-            <v-row no-gutters>
-              <v-col cols="12" sm="6">
-                <v-chip
-                  :variant="rom.has_manual ? 'flat' : 'tonal'"
-                  label
-                  size="large"
-                  class="bg-toplayer px-0"
-                >
-                  <span
-                    class="ml-4"
-                    :class="{
-                      'text-romm-red': !rom.has_manual,
-                      'text-romm-green': rom.has_manual,
-                    }"
-                  >
-                    {{ t("rom.manual") }}
-                    <v-icon class="ml-1">{{
-                      rom.has_manual ? "mdi-check" : "mdi-close"
-                    }}</v-icon>
-                  </span>
-                  <v-btn
-                    @click="triggerFileInput('manual-file-input')"
-                    class="bg-toplayer ml-3"
-                    icon="mdi-cloud-upload-outline"
-                    rounded="0"
-                    size="small"
-                  >
-                    <v-icon size="large">mdi-cloud-upload-outline</v-icon>
-                    <v-file-input
-                      id="manual-file-input"
-                      v-model="manualFiles"
-                      accept="application/pdf"
-                      hide-details
-                      multiple
-                      class="file-input"
-                      @change="uploadManuals"
-                    />
-                  </v-btn>
-                </v-chip>
-                <div v-if="rom.has_manual">
-                  <v-label class="text-caption text-wrap mt-1">
-                    <v-icon size="small" class="text-primary mr-2">
-                      mdi-folder-file-outline
-                    </v-icon>
-                    <span> /romm/resources/{{ rom.path_manual }} </span>
-                  </v-label>
-                </div>
-              </v-col>
-              <v-col cols="12" sm="6">
-                <div class="d-flex justify-end">
-                  <v-btn
-                    :disabled="rom.is_unidentified"
-                    :class="{
-                      'text-romm-red bg-toplayer': !rom.is_unidentified,
-                    }"
-                    variant="flat"
-                    @click="unmatchRom"
-                  >
-                    {{ t("rom.unmatch-rom") }}
-                  </v-btn>
-                </div>
-              </v-col>
-            </v-row>
-
-            <v-expansion-panels class="mt-6">
-              <v-expansion-panel>
-                <v-expansion-panel-title class="bg-toplayer">
-                  <v-icon class="mr-2">mdi-database</v-icon>
-                  {{ t("rom.metadata-ids") }}
-                </v-expansion-panel-title>
-                <v-expansion-panel-text>
-                  <v-row no-gutters class="my-2">
-                    <v-col cols="12" md="6" xl="4" class="pa-2">
-                      <v-text-field
-                        hide-details
-                        clearable
-                        :model-value="rom.igdb_id?.toString() || null"
-                        label="IGDB ID"
-                        variant="outlined"
-                        @update:model-value="
-                          (value) =>
-                            rom &&
-                            (rom.igdb_id = value ? parseInt(value) : null)
-                        "
-                      />
-                    </v-col>
-                    <v-col cols="12" md="6" xl="4" class="pa-2">
-                      <v-text-field
-                        hide-details
-                        clearable
-                        :model-value="rom.moby_id?.toString() || null"
-                        label="MobyGames ID"
-                        variant="outlined"
-                        @update:model-value="
-                          (value) =>
-                            rom &&
-                            (rom.moby_id = value ? parseInt(value) : null)
-                        "
-                      />
-                    </v-col>
-                    <v-col cols="12" md="6" xl="4" class="pa-2">
-                      <v-text-field
-                        hide-details
-                        clearable
-                        :model-value="rom.ss_id?.toString() || null"
-                        label="ScreenScraper ID"
-                        variant="outlined"
-                        @update:model-value="
-                          (value) =>
-                            rom && (rom.ss_id = value ? parseInt(value) : null)
-                        "
-                      />
-                    </v-col>
-                    <v-col cols="12" md="6" xl="4" class="pa-2">
-                      <v-text-field
-                        hide-details
-                        clearable
-                        :model-value="rom.ra_id?.toString() || null"
-                        label="RetroAchievements ID"
-                        variant="outlined"
-                        @update:model-value="
-                          (value) =>
-                            rom && (rom.ra_id = value ? parseInt(value) : null)
-                        "
-                      />
-                    </v-col>
-                    <v-col cols="12" md="6" xl="4" class="pa-2">
-                      <v-text-field
-                        hide-details
-                        clearable
-                        :model-value="rom.launchbox_id?.toString() || null"
-                        label="LaunchBox ID"
-                        variant="outlined"
-                        @update:model-value="
-                          (value) =>
-                            rom &&
-                            (rom.launchbox_id = value ? parseInt(value) : null)
-                        "
-                      />
-                    </v-col>
-                    <v-col cols="12" md="6" xl="4" class="pa-2">
-                      <v-text-field
-                        hide-details
-                        clearable
-                        :model-value="rom.sgdb_id?.toString() || null"
-                        label="SteamGridDB ID"
-                        variant="outlined"
-                        @update:model-value="
-                          (value) =>
-                            rom &&
-                            (rom.sgdb_id = value ? parseInt(value) : null)
-                        "
-                      />
-                    </v-col>
-                  </v-row>
-                </v-expansion-panel-text>
-              </v-expansion-panel>
-            </v-expansion-panels>
-=======
             <v-chip
               :variant="rom.has_manual ? 'flat' : 'tonal'"
               label
@@ -515,9 +354,102 @@
                 {{ t("rom.unmatch") }}
               </v-btn>
             </div>
->>>>>>> 8f7efc0b
           </v-col>
         </v-row>
+        <v-expansion-panels class="mt-6">
+          <v-expansion-panel>
+            <v-expansion-panel-title class="bg-toplayer">
+              <v-icon class="mr-2">mdi-database</v-icon>
+              {{ t("rom.metadata-ids") }}
+            </v-expansion-panel-title>
+            <v-expansion-panel-text>
+              <v-row no-gutters class="my-2">
+                <v-col cols="12" md="6" xl="4" class="pa-2">
+                  <v-text-field
+                    hide-details
+                    clearable
+                    :model-value="rom.igdb_id?.toString() || null"
+                    label="IGDB ID"
+                    variant="outlined"
+                    @update:model-value="
+                      (value) =>
+                        rom &&
+                        (rom.igdb_id = value ? parseInt(value) : null)
+                    "
+                  />
+                </v-col>
+                <v-col cols="12" md="6" xl="4" class="pa-2">
+                  <v-text-field
+                    hide-details
+                    clearable
+                    :model-value="rom.moby_id?.toString() || null"
+                    label="MobyGames ID"
+                    variant="outlined"
+                    @update:model-value="
+                      (value) =>
+                        rom &&
+                        (rom.moby_id = value ? parseInt(value) : null)
+                    "
+                  />
+                </v-col>
+                <v-col cols="12" md="6" xl="4" class="pa-2">
+                  <v-text-field
+                    hide-details
+                    clearable
+                    :model-value="rom.ss_id?.toString() || null"
+                    label="ScreenScraper ID"
+                    variant="outlined"
+                    @update:model-value="
+                      (value) =>
+                        rom && (rom.ss_id = value ? parseInt(value) : null)
+                    "
+                  />
+                </v-col>
+                <v-col cols="12" md="6" xl="4" class="pa-2">
+                  <v-text-field
+                    hide-details
+                    clearable
+                    :model-value="rom.ra_id?.toString() || null"
+                    label="RetroAchievements ID"
+                    variant="outlined"
+                    @update:model-value="
+                      (value) =>
+                        rom && (rom.ra_id = value ? parseInt(value) : null)
+                    "
+                  />
+                </v-col>
+                <v-col cols="12" md="6" xl="4" class="pa-2">
+                  <v-text-field
+                    hide-details
+                    clearable
+                    :model-value="rom.launchbox_id?.toString() || null"
+                    label="LaunchBox ID"
+                    variant="outlined"
+                    @update:model-value="
+                      (value) =>
+                        rom &&
+                        (rom.launchbox_id = value ? parseInt(value) : null)
+                    "
+                  />
+                </v-col>
+                <v-col cols="12" md="6" xl="4" class="pa-2">
+                  <v-text-field
+                    hide-details
+                    clearable
+                    :model-value="rom.sgdb_id?.toString() || null"
+                    label="SteamGridDB ID"
+                    variant="outlined"
+                    @update:model-value="
+                      (value) =>
+                        rom &&
+                        (rom.sgdb_id = value ? parseInt(value) : null)
+                    "
+                  />
+                </v-col>
+              </v-row>
+            </v-expansion-panel-text>
+          </v-expansion-panel>
+        </v-expansion-panels>
       </v-form>
     </template>
     <template #append>
