--- conflicted
+++ resolved
@@ -4,11 +4,7 @@
 import { computed, inject, ref, watch } from "vue";
 import { useI18n } from "vue-i18n";
 import AdminMenu from "@/components/common/Game/AdminMenu.vue";
-<<<<<<< HEAD
 import PlayBtn from "@/components/common/Game/PlayBtn.vue";
-=======
-import { ROUTES } from "@/plugins/router";
->>>>>>> a83c4c44
 import romApi from "@/services/api/rom";
 import storeAuth from "@/stores/auth";
 import storeConfig from "@/stores/config";
@@ -16,19 +12,7 @@
 import storeHeartbeat from "@/stores/heartbeat";
 import type { SimpleRom } from "@/stores/roms";
 import type { Events } from "@/types/emitter";
-<<<<<<< HEAD
-import { isAnyEmulationSupported, is3DSCIARom } from "@/utils";
-import type { Emitter } from "mitt";
-import { computed, inject, ref, watch } from "vue";
-import { storeToRefs } from "pinia";
-import { useI18n } from "vue-i18n";
-=======
-import {
-  isEJSEmulationSupported,
-  isRuffleEmulationSupported,
-  is3DSCIARom,
-} from "@/utils";
->>>>>>> a83c4c44
+import { is3DSCIARom } from "@/utils";
 
 const props = defineProps<{ rom: SimpleRom; sizeActionBar: number }>();
 const emit = defineEmits(["menu-open", "menu-close"]);
