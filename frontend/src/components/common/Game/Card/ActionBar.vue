<script setup lang="ts">
import type { Emitter } from "mitt";
import { computed, inject, ref, watch } from "vue";
import { useI18n } from "vue-i18n";
import AdminMenu from "@/components/common/Game/AdminMenu.vue";
import PlayBtn from "@/components/common/Game/PlayBtn.vue";
import romApi from "@/services/api/rom";
import storeAuth from "@/stores/auth";
import storeConfig from "@/stores/config";
import storeDownload from "@/stores/download";
import storeHeartbeat from "@/stores/heartbeat";
import type { SimpleRom } from "@/stores/roms";
import type { Events } from "@/types/emitter";
import {
  is3DSCIARom,
  isEJSEmulationSupported,
  isRuffleEmulationSupported,
} from "@/utils";

const props = defineProps<{ rom: SimpleRom; sizeActionBar: number }>();
const { t } = useI18n();
const emit = defineEmits(["menu-open", "menu-close"]);
const downloadStore = storeDownload();
const emitter = inject<Emitter<Events>>("emitter");
const auth = storeAuth();
const configStore = storeConfig();
const heartbeatStore = storeHeartbeat();

const computedSize = computed(() => {
  return props.sizeActionBar === 1 ? "small" : "x-small";
});

const is3DSRom = computed(() => {
  return is3DSCIARom(props.rom);
});

const isEmulationSupported = computed(() => {
  return (
    isEJSEmulationSupported(
      props.rom.platform_slug,
      heartbeatStore.value,
      configStore.config,
    ) ||
    isRuffleEmulationSupported(
      props.rom.platform_slug,
      heartbeatStore.value,
      configStore.config,
    )
  );
});

const menuOpen = ref(false);

watch(menuOpen, (val) => {
  emit(val ? "menu-open" : "menu-close");
});
</script>

<template>
  <v-row no-gutters class="text-white">
    <v-col class="d-flex">
      <v-btn
        class="action-bar-btn-small flex-grow-1"
        :size="computedSize"
        :disabled="downloadStore.value.includes(rom.id) || rom.missing_from_fs"
        icon="mdi-download"
        variant="text"
        rounded="0"
        :aria-label="`${t('rom.download')} ${rom.name}`"
        @click.prevent="romApi.downloadRom({ rom })"
      />
    </v-col>
    <v-col v-if="isEmulationSupported" class="d-flex">
<<<<<<< HEAD
      <PlayBtn
        ref="playBtnRef"
=======
      <play-btn
>>>>>>> 16c343f6
        :rom="rom"
        icon-embedded
        class="action-bar-btn-small flex-grow-1"
        :size="computedSize"
        variant="text"
        rounded="0"
        @click.prevent
      />
    </v-col>
    <v-col v-if="is3DSRom" class="d-flex">
      <v-btn
        :disabled="rom.missing_from_fs"
        class="action-bar-btn-small flex-grow-1"
        :size="computedSize"
        icon="mdi-qrcode"
        variant="text"
        rounded="0"
        :aria-label="`Show ${rom.name} QR code`"
        @click.prevent
        @click="emitter?.emit('showQRCodeDialog', rom)"
      />
    </v-col>
    <v-col
      v-if="
        auth.scopes.includes('roms.write') ||
        auth.scopes.includes('roms.user.write') ||
        auth.scopes.includes('collections.write')
      "
      class="d-flex"
    >
      <v-menu v-model="menuOpen" location="bottom">
        <template #activator="{ props: menuProps }">
          <v-btn
            class="action-bar-btn-small flex-grow-1"
            :size="computedSize"
            v-bind="menuProps"
            icon="mdi-dots-vertical"
            variant="text"
            rounded="0"
            :aria-label="`${rom.name} admin menu`"
            @click.prevent
          />
        </template>
        <AdminMenu :rom="rom" />
      </v-menu>
    </v-col>
  </v-row>
</template>

<style scoped>
.action-bar-btn-small {
  max-height: 250px;
  width: unset;
}
</style><|MERGE_RESOLUTION|>--- conflicted
+++ resolved
@@ -71,12 +71,7 @@
       />
     </v-col>
     <v-col v-if="isEmulationSupported" class="d-flex">
-<<<<<<< HEAD
       <PlayBtn
-        ref="playBtnRef"
-=======
-      <play-btn
->>>>>>> 16c343f6
         :rom="rom"
         icon-embedded
         class="action-bar-btn-small flex-grow-1"
