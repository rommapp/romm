--- conflicted
+++ resolved
@@ -237,14 +237,10 @@
           <v-hover v-slot="{ isHovering, props: imgProps }" open-delay="800">
             <v-img
               v-bind="imgProps"
-              :key="romsStore.isSimpleRom(rom) ? rom.updated_at : ''"
+              :key="romsStore.isSimpleRom(rom) ? rom.id : rom.name"
               cover
               content-class="d-flex flex-column justify-space-between"
               :class="{ pointer: pointerOnHover }"
-<<<<<<< HEAD
-=======
-              :key="romsStore.isSimpleRom(rom) ? rom.id : rom.name"
->>>>>>> 16c343f6
               :src="largeCover || fallbackCoverImage"
               :aspect-ratio="computedAspectRatio"
               @click="handleClick"
