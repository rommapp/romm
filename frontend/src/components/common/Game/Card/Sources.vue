<script setup lang="ts">
import type { SearchRomSchema } from "@/__generated__";

defineProps<{ rom: SearchRomSchema }>();
</script>

<template>
  <v-row no-gutters class="text-white pa-1">
    <v-tooltip
      location="top"
      class="tooltip"
      transition="fade-transition"
      text="IGDB matched"
      open-delay="500"
    >
      <template #activator="{ props }">
        <v-avatar v-if="rom.igdb_id" v-bind="props" size="30" rounded="1">
          <v-img src="/assets/scrappers/igdb.png" />
        </v-avatar>
      </template>
    </v-tooltip>
    <v-tooltip
      location="top"
      class="tooltip"
      transition="fade-transition"
      text="Mobygames matched"
      open-delay="500"
    >
      <template #activator="{ props }">
        <v-avatar
          v-if="rom.moby_id"
          v-bind="props"
          class="ml-1"
          size="30"
          rounded="1"
        >
          <v-img src="/assets/scrappers/moby.png" />
        </v-avatar>
      </template>
    </v-tooltip>
    <v-tooltip
      location="top"
      class="tooltip"
      transition="fade-transition"
      text="Screenscraper matched"
      open-delay="500"
    >
      <template #activator="{ props }">
        <v-avatar
          v-if="rom.ss_id"
          v-bind="props"
          class="ml-1"
          size="30"
          rounded="1"
        >
<<<<<<< HEAD
          <v-img src="/assets/scrappers/ss.png" /></v-avatar></template
    ></v-tooltip>
    <v-tooltip
      location="top"
      class="tooltip"
      transition="fade-transition"
      text="Flashpoint matched"
      open-delay="500"
    >
      <template #activator="{ props }">
        <v-avatar v-bind="props" v-if="rom.flashpoint_id" size="30" rounded="1">
          <v-img src="/assets/scrappers/flashpoint.png" />
=======
          <v-img src="/assets/scrappers/ss.png" />
>>>>>>> 96498602
        </v-avatar>
      </template>
    </v-tooltip>
  </v-row>
</template><|MERGE_RESOLUTION|>--- conflicted
+++ resolved
@@ -53,9 +53,10 @@
           size="30"
           rounded="1"
         >
-<<<<<<< HEAD
-          <v-img src="/assets/scrappers/ss.png" /></v-avatar></template
-    ></v-tooltip>
+          <v-img src="/assets/scrappers/ss.png" />
+        </v-avatar>
+      </template>
+    </v-tooltip>
     <v-tooltip
       location="top"
       class="tooltip"
@@ -66,9 +67,6 @@
       <template #activator="{ props }">
         <v-avatar v-bind="props" v-if="rom.flashpoint_id" size="30" rounded="1">
           <v-img src="/assets/scrappers/flashpoint.png" />
-=======
-          <v-img src="/assets/scrappers/ss.png" />
->>>>>>> 96498602
         </v-avatar>
       </template>
     </v-tooltip>
