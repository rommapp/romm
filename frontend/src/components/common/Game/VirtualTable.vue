--- conflicted
+++ resolved
@@ -272,6 +272,16 @@
                 </v-avatar>
               </v-chip>
               <v-chip
+                v-if="item.gamelist_id"
+                class="mr-1 pa-0 item-chip"
+                size="x-small"
+                title="ES-DE match"
+              >
+                <v-avatar size="20" rounded>
+                  <v-img src="/assets/scrappers/esde.png" />
+                </v-avatar>
+              </v-chip>
+              <v-chip
                 v-if="item.siblings.length > 0 && showSiblings"
                 class="translucent text-white mr-1 px-1 item-chip"
                 size="x-small"
@@ -378,225 +388,7 @@
               size="small"
               @click.prevent="romApi.downloadRom({ rom: item })"
             >
-<<<<<<< HEAD
-              mdi-star
-            </v-icon>
-          </v-col>
-        </v-row>
-        <v-row no-gutters>
-          <v-col class="text-primary">
-            {{ item.fs_name }}
-          </v-col>
-        </v-row>
-        <template #append>
-          <v-chip
-            v-if="item.hasheous_id"
-            class="bg-romm-green text-white mr-1 px-1 item-chip"
-            size="x-small"
-            title="Verified with Hasheous"
-          >
-            <v-icon>mdi-check-decagram-outline</v-icon>
-          </v-chip>
-          <v-chip
-            v-if="item.igdb_id"
-            class="mr-1 pa-0 item-chip"
-            size="x-small"
-            title="IGDB match"
-          >
-            <v-avatar size="20" rounded>
-              <v-img src="/assets/scrappers/igdb.png" />
-            </v-avatar>
-          </v-chip>
-          <v-chip
-            v-if="item.ss_id"
-            class="mr-1 pa-0 item-chip"
-            size="x-small"
-            title="ScreenScraper match"
-          >
-            <v-avatar size="20" rounded>
-              <v-img src="/assets/scrappers/ss.png" />
-            </v-avatar>
-          </v-chip>
-          <v-chip
-            v-if="item.moby_id"
-            class="mr-1 pa-0 item-chip"
-            size="x-small"
-            title="MobyGames match"
-          >
-            <v-avatar size="20" rounded>
-              <v-img src="/assets/scrappers/moby.png" />
-            </v-avatar>
-          </v-chip>
-          <v-chip
-            v-if="item.launchbox_id"
-            class="mr-1 pa-0 item-chip"
-            size="x-small"
-            title="LaunchBox match"
-          >
-            <v-avatar size="20" style="background: #185a7c">
-              <v-img src="/assets/scrappers/launchbox.png" />
-            </v-avatar>
-          </v-chip>
-          <v-chip
-            v-if="item.ra_id"
-            class="mr-1 pa-0 item-chip"
-            size="x-small"
-            title="RetroAchievements match"
-          >
-            <v-avatar size="20" rounded>
-              <v-img src="/assets/scrappers/ra.png" />
-            </v-avatar>
-          </v-chip>
-          <v-chip
-            v-if="item.flashpoint_id"
-            class="mr-1 pa-0 item-chip"
-            size="x-small"
-            title="Flashpoint match"
-          >
-            <v-avatar size="20" rounded>
-              <v-img src="/assets/scrappers/flashpoint.png" />
-            </v-avatar>
-          </v-chip>
-          <v-chip
-            v-if="item.hltb_id"
-            class="mr-1 pa-0 item-chip"
-            size="x-small"
-            title="HowLongToBeat match"
-          >
-            <v-avatar size="20" rounded>
-              <v-img src="/assets/scrappers/hltb.png" />
-            </v-avatar>
-          </v-chip>
-          <v-chip
-            v-if="item.gamelist_id"
-            class="mr-1 pa-0 item-chip"
-            size="x-small"
-            title="ES-DE match"
-          >
-            <v-avatar size="20" rounded>
-              <v-img src="/assets/scrappers/esde.png" />
-            </v-avatar>
-          </v-chip>
-          <v-chip
-            v-if="item.siblings.length > 0 && showSiblings"
-            class="translucent text-white mr-1 px-1 item-chip"
-            size="x-small"
-            :title="`${item.siblings.length} sibling(s)`"
-          >
-            <v-icon>mdi-card-multiple-outline</v-icon>
-          </v-chip>
-          <MissingFromFSIcon
-            v-if="item.missing_from_fs"
-            :text="`Missing from filesystem: ${item.fs_path}/${item.fs_name}`"
-            class="mr-1 px-1 item-chip"
-            chip
-            chip-size="x-small"
-          />
-        </template>
-      </v-list-item>
-    </template>
-    <template #item.fs_size_bytes="{ item }">
-      <span class="text-no-wrap">{{ formatBytes(item.fs_size_bytes) }}</span>
-    </template>
-    <template #item.created_at="{ item }">
-      <span v-if="item.created_at" class="text-no-wrap">{{
-        new Date(item.created_at).toLocaleDateString("en-US", {
-          day: "2-digit",
-          month: "short",
-          year: "numeric",
-        })
-      }}</span>
-      <span v-else>-</span>
-    </template>
-    <template #item.first_release_date="{ item }">
-      <span v-if="item.metadatum.first_release_date" class="text-no-wrap">{{
-        new Date(item.metadatum.first_release_date).toLocaleDateString(
-          "en-US",
-          {
-            day: "2-digit",
-            month: "short",
-            year: "numeric",
-          },
-        )
-      }}</span>
-      <span v-else>-</span>
-    </template>
-    <template #item.average_rating="{ item }">
-      <span v-if="item.metadatum.average_rating" class="text-no-wrap">{{
-        Intl.NumberFormat("en-US", {
-          maximumSignificantDigits: 3,
-        }).format(item.metadatum.average_rating)
-      }}</span>
-      <span v-else>-</span>
-    </template>
-    <template #item.languages="{ item }">
-      <div v-if="item.languages.length > 0" class="text-no-wrap">
-        <span
-          v-for="language in item.languages.slice(0, 3)"
-          :key="language"
-          class="emoji"
-          :title="`Languages: ${item.languages.join(', ')}`"
-          :class="{ 'emoji-collection': item.regions.length > 3 }"
-        >
-          {{ languageToEmoji(language) }}
-        </span>
-        <span class="reglang-super">
-          {{
-            item.languages.length > 3
-              ? `&nbsp;+${item.languages.length - 3}`
-              : ""
-          }}
-        </span>
-      </div>
-      <span v-else>-</span>
-    </template>
-    <template #item.regions="{ item }">
-      <div v-if="item.regions.length > 0" class="text-no-wrap">
-        <span
-          v-for="region in item.regions.slice(0, 3)"
-          :key="region"
-          class="emoji"
-          :title="`Regions: ${item.regions.join(', ')}`"
-          :class="{ 'emoji-collection': item.regions.length > 3 }"
-        >
-          {{ regionToEmoji(region) }}
-        </span>
-        <span class="reglang-super">
-          {{
-            item.regions.length > 3 ? `&nbsp;+${item.regions.length - 3}` : ""
-          }}
-        </span>
-      </div>
-      <span v-else>-</span>
-    </template>
-    <template #item.actions="{ item }">
-      <v-btn-group density="compact">
-        <v-btn
-          :disabled="
-            downloadStore.value.includes(item.id) || item.missing_from_fs
-          "
-          download
-          variant="text"
-          size="small"
-          @click.stop="romApi.downloadRom({ rom: item })"
-        >
-          <v-icon>mdi-download</v-icon>
-        </v-btn>
-        <PlayBtn :rom="item" variant="text" size="small" @click.stop />
-        <v-menu
-          v-if="
-            auth.scopes.includes('roms.write') ||
-            auth.scopes.includes('roms.user.write') ||
-            auth.scopes.includes('collections.write')
-          "
-          location="bottom"
-        >
-          <template #activator="{ props }">
-            <v-btn v-bind="props" variant="text" size="small">
-              <v-icon>mdi-dots-vertical</v-icon>
-=======
               <v-icon>mdi-download</v-icon>
->>>>>>> 0084237a
             </v-btn>
             <PlayBtn :rom="item" variant="text" size="small" @click.prevent />
             <v-menu
