<script setup lang="ts">
import { useLocalStorage } from "@vueuse/core";
import { storeToRefs } from "pinia";
import { computed } from "vue";
import { useRouter } from "vue-router";
import AdminMenu from "@/components/common/Game/AdminMenu.vue";
import FavBtn from "@/components/common/Game/FavBtn.vue";
import PlayBtn from "@/components/common/Game/PlayBtn.vue";
import RAvatarRom from "@/components/common/Game/RAvatar.vue";
import MissingFromFSIcon from "@/components/common/MissingFromFSIcon.vue";
import PlatformIcon from "@/components/common/Platform/Icon.vue";
import { ROUTES } from "@/plugins/router";
import romApi from "@/services/api/rom";
<<<<<<< HEAD
import storeDownload from "@/stores/download";
import storeAuth from "@/stores/auth";
=======
import storeAuth from "@/stores/auth";
import storeConfig from "@/stores/config";
import storeDownload from "@/stores/download";
>>>>>>> a83c4c44
import storeGalleryFilter from "@/stores/galleryFilter";
import storeHeartbeat from "@/stores/heartbeat";
import storeRoms, { type SimpleRom } from "@/stores/roms";
<<<<<<< HEAD
import { formatBytes, languageToEmoji, regionToEmoji } from "@/utils";
import { ROUTES } from "@/plugins/router";
import { isNull } from "lodash";
import { storeToRefs } from "pinia";
import { computed } from "vue";
import { useRouter } from "vue-router";
=======
import {
  formatBytes,
  isEJSEmulationSupported,
  isRuffleEmulationSupported,
  languageToEmoji,
  regionToEmoji,
} from "@/utils";
>>>>>>> a83c4c44

withDefaults(
  defineProps<{
    showPlatformIcon?: boolean;
  }>(),
  {
    showPlatformIcon: false,
  },
);
const showSiblings = useLocalStorage("settings.showSiblings", true);
const router = useRouter();
const downloadStore = storeDownload();
const romsStore = storeRoms();
const { filteredRoms, selectedRoms, fetchingRoms, fetchTotalRoms } =
  storeToRefs(romsStore);
const auth = storeAuth();
const galleryFilterStore = storeGalleryFilter();

const HEADERS = [
  {
    title: "Title",
    align: "start",
    sortable: true,
    key: "name",
  },
  {
    title: "Size",
    align: "start",
    sortable: true,
    key: "fs_size_bytes",
  },
  {
    title: "Added",
    align: "start",
    sortable: true,
    key: "created_at",
  },
  {
    title: "Released",
    align: "start",
    sortable: true,
    key: "first_release_date",
  },
  {
    title: "Rating",
    align: "start",
    sortable: true,
    key: "average_rating",
  },
  {
    title: "Languages",
    align: "start",
    sortable: false,
    key: "languages",
  },
  {
    title: "Regions",
    align: "start",
    sortable: false,
    key: "regions",
  },
  {
    title: "",
    align: "center",
    key: "actions",
    sortable: false,
  },
] as const;

const selectedRomIDs = computed(() => selectedRoms.value.map((rom) => rom.id));

function rowClick(_: Event, row: { item: SimpleRom }) {
  router.push({ name: ROUTES.ROM, params: { rom: row.item.id } });
  romsStore.resetSelection();
}

function updateSelectAll() {
  if (selectedRoms.value.length === filteredRoms.value.length) {
    romsStore.resetSelection();
  } else {
    romsStore.setSelection(filteredRoms.value);
  }
}

function updateSelectedRom(rom: SimpleRom) {
  if (selectedRomIDs.value.includes(rom.id)) {
    romsStore.removeFromSelection(rom);
  } else {
    romsStore.addToSelection(rom);
  }
}

type SortBy = { key: keyof SimpleRom; order: "asc" | "desc" }[];

function updateOptions({ sortBy }: { sortBy: SortBy }) {
  if (!sortBy[0]) return;
  const { key, order } = sortBy[0];

  romsStore.resetPagination();
  romsStore.setOrderBy(key);
  romsStore.setOrderDir(order);
  romsStore.fetchRoms({ galleryFilter: galleryFilterStore });
}
</script>

<template>
  <v-data-table-virtual
    @update:options="updateOptions"
    @click:row="rowClick"
    :items-per-page="72"
    :items-length="fetchTotalRoms"
    :items="filteredRoms"
    :headers="HEADERS"
    v-model="selectedRomIDs"
    show-select
    fixed-header
    fixed-footer
    hide-default-footer
    :loading="fetchingRoms"
    :disable-sort="fetchingRoms"
    hover
    density="compact"
    class="rounded bg-background"
  >
    <template #header.data-table-select>
      <v-checkbox-btn
        :indeterminate="
          selectedRomIDs.length > 0 &&
          selectedRomIDs.length < filteredRoms.length
        "
        :model-value="selectedRomIDs.length === filteredRoms.length"
        @click.stop
        @click="updateSelectAll"
      />
    </template>
    <template #item.data-table-select="{ item }">
      <v-checkbox-btn
        :model-value="selectedRomIDs.includes(item.id)"
        @click.stop
        @click="updateSelectedRom(item)"
      />
    </template>
    <template #item.name="{ item }">
      <v-list-item :min-width="400" class="px-0 py-2">
        <template #prepend>
          <platform-icon
            v-if="showPlatformIcon"
            class="mr-4"
            :size="30"
            :slug="item.platform_slug"
            :fs-slug="item.platform_fs_slug"
          />
          <r-avatar-rom :rom="item" />
        </template>
        <v-row no-gutters>
          <v-col>{{ item.name }}</v-col>
        </v-row>
        <v-row no-gutters>
          <v-col class="text-primary">
            {{ item.fs_name }}
          </v-col>
        </v-row>
        <template #append>
          <missing-from-f-s-icon
            v-if="item.missing_from_fs"
            :text="`Missing from filesystem: ${item.fs_path}/${item.fs_name}`"
            class="mr-1 mb-1 px-1"
            chip
            chipDensity="compact"
          />
          <v-chip
            v-if="item.hasheous_id"
            class="translucent text-white mr-1 mb-1 px-1"
            density="compact"
            title="Verified with Hasheous"
          >
            <v-icon>mdi-check-decagram-outline</v-icon>
          </v-chip>
          <v-chip
            v-if="item.siblings.length > 0 && showSiblings"
            class="translucent text-white mr-1 mb-1 px-1"
            density="compact"
            :title="`${item.siblings.length} sibling(s)`"
          >
            <v-icon>mdi-card-multiple-outline</v-icon>
          </v-chip>
        </template>
      </v-list-item>
    </template>
    <template #item.fs_size_bytes="{ item }">
      <span class="text-no-wrap">{{ formatBytes(item.fs_size_bytes) }}</span>
    </template>
    <template #item.created_at="{ item }">
      <span v-if="item.created_at" class="text-no-wrap">{{
        new Date(item.created_at).toLocaleDateString("en-US", {
          day: "2-digit",
          month: "short",
          year: "numeric",
        })
      }}</span>
      <span v-else>-</span>
    </template>
    <template #item.first_release_date="{ item }">
      <span v-if="item.metadatum.first_release_date" class="text-no-wrap">{{
        new Date(item.metadatum.first_release_date).toLocaleDateString(
          "en-US",
          {
            day: "2-digit",
            month: "short",
            year: "numeric",
          },
        )
      }}</span>
      <span v-else>-</span>
    </template>
    <template #item.average_rating="{ item }">
      <span v-if="item.metadatum.average_rating" class="text-no-wrap">{{
        Intl.NumberFormat("en-US", {
          maximumSignificantDigits: 3,
        }).format(item.metadatum.average_rating)
      }}</span>
      <span v-else>-</span>
    </template>
    <template #item.languages="{ item }">
      <div class="text-no-wrap" v-if="item.languages.length > 0">
        <span
          class="emoji"
          v-for="language in item.languages.slice(0, 3)"
          :title="`Languages: ${item.languages.join(', ')}`"
          :class="{ 'emoji-collection': item.regions.length > 3 }"
        >
          {{ languageToEmoji(language) }}
        </span>
        <span class="reglang-super">
          {{
            item.languages.length > 3
              ? `&nbsp;+${item.languages.length - 3}`
              : ""
          }}
        </span>
      </div>
      <span v-else>-</span>
    </template>
    <template #item.regions="{ item }">
      <div class="text-no-wrap" v-if="item.regions.length > 0">
        <span
          class="emoji"
          v-for="region in item.regions.slice(0, 3)"
          :title="`Regions: ${item.regions.join(', ')}`"
          :class="{ 'emoji-collection': item.regions.length > 3 }"
        >
          {{ regionToEmoji(region) }}
        </span>
        <span class="reglang-super">
          {{
            item.regions.length > 3 ? `&nbsp;+${item.regions.length - 3}` : ""
          }}
        </span>
      </div>
      <span v-else>-</span>
    </template>
    <template #item.actions="{ item }">
      <v-btn-group density="compact">
        <fav-btn :rom="item" />
        <v-btn
          :disabled="
            downloadStore.value.includes(item.id) || item.missing_from_fs
          "
          download
          variant="text"
          size="small"
          @click.stop="romApi.downloadRom({ rom: item })"
        >
          <v-icon>mdi-download</v-icon>
        </v-btn>
        <play-btn :rom="item" @click.stop variant="text" size="small" />
        <v-menu
          v-if="
            auth.scopes.includes('roms.write') ||
            auth.scopes.includes('roms.user.write') ||
            auth.scopes.includes('collections.write')
          "
          location="bottom"
        >
          <template #activator="{ props }">
            <v-btn v-bind="props" variant="text" size="small">
              <v-icon>mdi-dots-vertical</v-icon>
            </v-btn>
          </template>
          <admin-menu :rom="item" />
        </v-menu>
      </v-btn-group>
    </template>
  </v-data-table-virtual>
</template>

<style scoped>
.reglang-super {
  vertical-align: super;
  font-size: 75%;
  opacity: 75%;
}
.v-data-table {
  width: calc(100% - 16px) !important;
}
</style><|MERGE_RESOLUTION|>--- conflicted
+++ resolved
@@ -11,33 +11,11 @@
 import PlatformIcon from "@/components/common/Platform/Icon.vue";
 import { ROUTES } from "@/plugins/router";
 import romApi from "@/services/api/rom";
-<<<<<<< HEAD
+import storeAuth from "@/stores/auth";
 import storeDownload from "@/stores/download";
-import storeAuth from "@/stores/auth";
-=======
-import storeAuth from "@/stores/auth";
-import storeConfig from "@/stores/config";
-import storeDownload from "@/stores/download";
->>>>>>> a83c4c44
 import storeGalleryFilter from "@/stores/galleryFilter";
-import storeHeartbeat from "@/stores/heartbeat";
 import storeRoms, { type SimpleRom } from "@/stores/roms";
-<<<<<<< HEAD
 import { formatBytes, languageToEmoji, regionToEmoji } from "@/utils";
-import { ROUTES } from "@/plugins/router";
-import { isNull } from "lodash";
-import { storeToRefs } from "pinia";
-import { computed } from "vue";
-import { useRouter } from "vue-router";
-=======
-import {
-  formatBytes,
-  isEJSEmulationSupported,
-  isRuffleEmulationSupported,
-  languageToEmoji,
-  regionToEmoji,
-} from "@/utils";
->>>>>>> a83c4c44
 
 withDefaults(
   defineProps<{
