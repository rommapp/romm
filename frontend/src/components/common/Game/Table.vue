<script setup lang="ts">
import AdminMenu from "@/components/common/Game/AdminMenu.vue";
import FavBtn from "@/components/common/Game/FavBtn.vue";
import RAvatarRom from "@/components/common/Game/RAvatar.vue";
import romApi from "@/services/api/rom";
import storeDownload from "@/stores/download";
import storeRoms, { type SimpleRom } from "@/stores/roms";
import storeConfig from "@/stores/config";
import storeHeartbeat from "@/stores/heartbeat";
import type { Events } from "@/types/emitter";
import {
  formatBytes,
  isEJSEmulationSupported,
  isRuffleEmulationSupported,
  languageToEmoji,
  regionToEmoji,
} from "@/utils";
import { isNull } from "lodash";
import type { Emitter } from "mitt";
import { inject, onMounted, ref, watch, computed } from "vue";
import { useRoute, useRouter } from "vue-router";
import { useDisplay } from "vuetify";
import { storeToRefs } from "pinia";

// Props
const { xs } = useDisplay();
const emitter = inject<Emitter<Events>>("emitter");
emitter?.on("updateDataTablePages", updateDataTablePages);
const showSiblings = isNull(localStorage.getItem("settings.showSiblings"))
  ? true
  : localStorage.getItem("settings.showSiblings") === "true";
const router = useRouter();
const route = useRoute();
const downloadStore = storeDownload();
const romsStore = storeRoms();
const { filteredRoms, selectedRoms } = storeToRefs(romsStore);
const heartbeatStore = storeHeartbeat();
const configStore = storeConfig();
const { config } = storeToRefs(configStore);
const page = ref(parseInt(window.location.hash.slice(1)) || 1);
const storedRomsPerPage = parseInt(localStorage.getItem("romsPerPage") ?? "");
const itemsPerPage = ref(isNaN(storedRomsPerPage) ? 25 : storedRomsPerPage);
const pageCount = ref(0);
const PER_PAGE_OPTIONS = [10, 25, 50, 100];
const HEADERS = [
  {
    title: "Title",
    align: "start",
    sortable: true,
    key: "name",
  },
  {
    title: "Size",
    align: "start",
    sortable: true,
    key: "fs_size_bytes",
  },
  {
    title: "Added",
    align: "start",
    sortable: true,
    key: "created_at",
  },
  {
    title: "Released",
    align: "start",
    sortable: true,
    key: "first_release_date",
  },
  {
    title: "Rating",
    align: "start",
    sortable: true,
    key: "average_rating",
  },
  {
    title: "Languages",
    align: "start",
    sortable: false,
    key: "languages",
  },
  {
    title: "Regions",
    align: "start",
    sortable: false,
    key: "regions",
  },
  {
    title: "",
    align: "center",
    key: "actions",
    sortable: false,
  },
] as const;

const selectedRomIDs = computed(() => selectedRoms.value.map((rom) => rom.id));

// Functions
function rowClick(_: Event, row: { item: SimpleRom }) {
  router.push({ name: "rom", params: { rom: row.item.id } });
  romsStore.resetSelection();
}

function updateDataTablePages() {
  pageCount.value = Math.ceil(filteredRoms.value.length / itemsPerPage.value);
}

function updateUrlHash() {
  window.location.hash = String(page.value);
}

function getTruePlatformSlug(platformSlug: string) {
  return platformSlug in config.value.PLATFORMS_VERSIONS
    ? config.value.PLATFORMS_VERSIONS[platformSlug]
    : platformSlug;
}

function checkIfEJSEmulationSupported(platformSlug: string) {
  const slug = getTruePlatformSlug(platformSlug);
  return isEJSEmulationSupported(slug, heartbeatStore.value);
}

function checkIfRuffleEmulationSupported(platformSlug: string) {
  const slug = getTruePlatformSlug(platformSlug);
  return isRuffleEmulationSupported(slug, heartbeatStore.value);
}

function updateSelectAll() {
  if (selectedRoms.value.length === filteredRoms.value.length) {
    romsStore.resetSelection();
  } else {
    romsStore.setSelection(filteredRoms.value);
  }
}

function updateSelectedRom(rom: SimpleRom) {
  if (selectedRomIDs.value.includes(rom.id)) {
    romsStore.removeFromSelection(rom);
  } else {
    romsStore.addToSelection(rom);
  }
}

watch(itemsPerPage, async () => {
  localStorage.setItem("romsPerPage", itemsPerPage.value.toString());
  updateDataTablePages();
});

// Watch route to avoid race condition
watch(route, () => {
  page.value = parseInt(window.location.hash.slice(1)) || 1;
});

onMounted(() => {
  updateDataTablePages();
});
</script>

<template>
  <v-data-table
    @click:row="rowClick"
    :items-per-page="itemsPerPage"
    :items-per-page-options="PER_PAGE_OPTIONS"
    :item-value="(item: SimpleRom) => item"
    :items="filteredRoms"
    :headers="HEADERS"
    v-model="selectedRomIDs"
    v-model:page="page"
    show-select
    fixed-header
    fixed-footer
    hide-default-footer
    hover
    class="mx-2 my-1"
  >
    <template #header.data-table-select>
      <v-checkbox-btn
        :indeterminate="
          selectedRomIDs.length > 0 &&
          selectedRomIDs.length < filteredRoms.length
        "
        :model-value="selectedRomIDs.length === filteredRoms.length"
        @click.stop
        @click="updateSelectAll"
      />
    </template>
    <template #item.data-table-select="{ item }">
      <v-checkbox-btn
        :model-value="selectedRomIDs.includes(item.id)"
        @click.stop
        @click="updateSelectedRom(item)"
      />
    </template>
    <template #item.name="{ item }">
      <td>
        <v-list-item :min-width="400" class="px-0 py-2">
          <template #prepend>
            <r-avatar-rom :rom="item" />
          </template>
          <v-row no-gutters>
            <v-col>{{ item.name }}</v-col>
          </v-row>
          <v-row no-gutters>
<<<<<<< HEAD
            <v-col class="text-primary">
              {{ item.file_name }}
=======
            <v-col class="text-romm-accent-1">
              {{ item.fs_name }}
>>>>>>> e50f69fc
            </v-col>
          </v-row>
          <template #append>
            <v-chip
              v-if="
                item.sibling_roms &&
                item.sibling_roms.length > 0 &&
                showSiblings
              "
              class="translucent-dark ml-4"
              size="x-small"
            >
              <span class="text-caption">+{{ item.sibling_roms.length }}</span>
            </v-chip>
          </template>
        </v-list-item>
      </td>
    </template>
    <template #item.fs_size_bytes="{ item }">
      <span class="text-no-wrap">{{ formatBytes(item.fs_size_bytes) }}</span>
    </template>
    <template #item.created_at="{ item }">
      <span v-if="item.created_at" class="text-no-wrap">{{
        new Date(item.created_at).toLocaleDateString("en-US", {
          day: "2-digit",
          month: "short",
          year: "numeric",
        })
      }}</span>
      <span v-else>-</span>
    </template>
    <template #item.first_release_date="{ item }">
      <span v-if="item.first_release_date" class="text-no-wrap">{{
        new Date(item.first_release_date).toLocaleDateString("en-US", {
          day: "2-digit",
          month: "short",
          year: "numeric",
        })
      }}</span>
      <span v-else>-</span>
    </template>
    <template #item.average_rating="{ item }">
      <span v-if="item.average_rating" class="text-no-wrap">{{
        Intl.NumberFormat("en-US", {
          maximumSignificantDigits: 3,
        }).format(item.average_rating)
      }}</span>
      <span v-else>-</span>
    </template>
    <template #item.languages="{ item }">
      <div class="text-no-wrap" v-if="item.languages.length > 0">
        <span
          class="emoji"
          v-for="language in item.languages.slice(0, 3)"
          :title="`Languages: ${item.languages.join(', ')}`"
          :class="{ 'emoji-collection': item.regions.length > 3 }"
        >
          {{ languageToEmoji(language) }}
        </span>
        <span class="reglang-super">
          {{
            item.languages.length > 3
              ? `&nbsp;+${item.languages.length - 3}`
              : ""
          }}
        </span>
      </div>
      <span v-else>-</span>
    </template>
    <template #item.regions="{ item }">
      <div class="text-no-wrap" v-if="item.regions.length > 0">
        <span
          class="emoji"
          v-for="region in item.regions.slice(0, 3)"
          :title="`Regions: ${item.regions.join(', ')}`"
          :class="{ 'emoji-collection': item.regions.length > 3 }"
        >
          {{ regionToEmoji(region) }}
        </span>
        <spa class="reglang-super">
          {{
            item.regions.length > 3 ? `&nbsp;+${item.regions.length - 3}` : ""
          }}
        </spa>
      </div>
      <span v-else>-</span>
    </template>
    <template #item.actions="{ item }">
      <v-btn-group density="compact">
        <fav-btn :rom="item" />
        <v-btn
          :disabled="downloadStore.value.includes(item.id)"
          download
          size="small"
          @click.stop="romApi.downloadRom({ rom: item })"
        >
          <v-icon>mdi-download</v-icon>
        </v-btn>
        <v-btn
          v-if="checkIfEJSEmulationSupported(item.platform_slug)"
          size="small"
          @click.stop="
            $router.push({
              name: 'emulatorjs',
              params: { rom: item?.id },
            })
          "
        >
          <v-icon>mdi-play</v-icon>
        </v-btn>
        <v-btn
          v-if="checkIfRuffleEmulationSupported(item.platform_slug)"
          size="small"
          @click.stop="
            $router.push({
              name: 'ruffle',
              params: { rom: item?.id },
            })
          "
        >
          <v-icon>mdi-play</v-icon>
        </v-btn>
        <v-menu location="bottom">
          <template #activator="{ props }">
            <v-btn v-bind="props" size="small">
              <v-icon>mdi-dots-vertical</v-icon>
            </v-btn>
          </template>
          <admin-menu :rom="item" />
        </v-menu>
      </v-btn-group>
    </template>

    <template #bottom>
      <tfoot class="bg-surface border-t-sm position-sticky bottom-0">
        <v-row no-gutters class="pa-1 align-center justify-center">
          <v-col cols="8" sm="9" md="10" class="px-3">
            <v-pagination
              :show-first-last-page="!xs"
              v-model="page"
              @update:model-value="updateUrlHash"
              active-color="primary"
              :length="pageCount"
            />
          </v-col>
          <v-col>
            <v-select
              v-model="itemsPerPage"
              class="pa-2"
              label="Roms per page"
              density="compact"
              variant="outlined"
              :items="PER_PAGE_OPTIONS"
              hide-details
            />
          </v-col>
        </v-row>
      </tfoot>
    </template>
  </v-data-table>
</template>

<style scoped>
.reglang-super {
  vertical-align: super;
  font-size: 75%;
  opacity: 75%;
}
</style><|MERGE_RESOLUTION|>--- conflicted
+++ resolved
@@ -201,13 +201,8 @@
             <v-col>{{ item.name }}</v-col>
           </v-row>
           <v-row no-gutters>
-<<<<<<< HEAD
-            <v-col class="text-primary">
-              {{ item.file_name }}
-=======
             <v-col class="text-romm-accent-1">
               {{ item.fs_name }}
->>>>>>> e50f69fc
             </v-col>
           </v-row>
           <template #append>
