<script setup lang="ts">
import AdminMenu from "@/components/common/Game/AdminMenu.vue";
import FavBtn from "@/components/common/Game/FavBtn.vue";
import RAvatarRom from "@/components/common/Game/RAvatar.vue";
import romApi from "@/services/api/rom";
import storeDownload from "@/stores/download";
import storeRoms, { type SimpleRom } from "@/stores/roms";
import storeHeartbeat from "@/stores/heartbeat";
import type { Events } from "@/types/emitter";
import {
  formatBytes,
  isEJSEmulationSupported,
  isRuffleEmulationSupported,
  languageToEmoji,
  regionToEmoji,
} from "@/utils";
import { isNull } from "lodash";
import type { Emitter } from "mitt";
import { inject, onMounted, ref, watch, computed } from "vue";
import { useRoute, useRouter } from "vue-router";
import { useDisplay } from "vuetify";
import { storeToRefs } from "pinia";

// Props
const { xs } = useDisplay();
const emitter = inject<Emitter<Events>>("emitter");
emitter?.on("updateDataTablePages", updateDataTablePages);
const showSiblings = isNull(localStorage.getItem("settings.showSiblings"))
  ? true
  : localStorage.getItem("settings.showSiblings") === "true";
const router = useRouter();
const route = useRoute();
const downloadStore = storeDownload();
const romsStore = storeRoms();
const { filteredRoms, selectedRoms } = storeToRefs(romsStore);
const heartbeatStore = storeHeartbeat();
const page = ref(parseInt(window.location.hash.slice(1)) || 1);
const storedRomsPerPage = parseInt(localStorage.getItem("romsPerPage") ?? "");
const itemsPerPage = ref(isNaN(storedRomsPerPage) ? 25 : storedRomsPerPage);
const pageCount = ref(0);
const PER_PAGE_OPTIONS = [10, 25, 50, 100];
const HEADERS = [
  {
    title: "Title",
    align: "start",
    sortable: true,
    key: "name",
  },
  {
    title: "Size",
    align: "start",
    sortable: true,
    key: "file_size_bytes",
  },
  {
    title: "Added",
    align: "start",
    sortable: true,
    key: "created_at",
  },
  {
    title: "Released",
    align: "start",
    sortable: true,
    key: "first_release_date",
  },
  {
    title: "Rating",
    align: "start",
    sortable: true,
    key: "average_rating",
  },
  {
    title: "Languages",
    align: "start",
    sortable: false,
    key: "languages",
  },
  {
    title: "Regions",
    align: "start",
    sortable: false,
    key: "regions",
  },
  {
    title: "",
    align: "center",
    key: "actions",
    sortable: false,
  },
] as const;

const selectedRomIDs = computed(() => selectedRoms.value.map((rom) => rom.id));

// Functions
function rowClick(_: Event, row: { item: SimpleRom }) {
  router.push({ name: "rom", params: { rom: row.item.id } });
  romsStore.resetSelection();
}

function updateDataTablePages() {
  pageCount.value = Math.ceil(filteredRoms.value.length / itemsPerPage.value);
}

function updateUrlHash() {
  window.location.hash = String(page.value);
}

function checkIfEJSEmulationSupported(platformSlug: string) {
  return isEJSEmulationSupported(platformSlug, heartbeatStore.value);
}

function checkIfRuffleEmulationSupported(platformSlug: string) {
  return isRuffleEmulationSupported(platformSlug, heartbeatStore.value);
}

function updateSelectAll() {
  if (selectedRoms.value.length === filteredRoms.value.length) {
    romsStore.resetSelection();
  } else {
    romsStore.setSelection(filteredRoms.value);
  }
}

function updateSelectedRom(rom: SimpleRom) {
  if (selectedRomIDs.value.includes(rom.id)) {
    romsStore.removeFromSelection(rom);
  } else {
    romsStore.addToSelection(rom);
  }
}

watch(itemsPerPage, async () => {
  localStorage.setItem("romsPerPage", itemsPerPage.value.toString());
  updateDataTablePages();
});

// Watch route to avoid race condition
watch(route, () => {
  page.value = parseInt(window.location.hash.slice(1)) || 1;
});

onMounted(() => {
  updateDataTablePages();
});
</script>

<template>
  <v-data-table
    @click:row="rowClick"
    :items-per-page="itemsPerPage"
    :items-per-page-options="PER_PAGE_OPTIONS"
    :item-value="(item: SimpleRom) => item"
    :items="filteredRoms"
    :headers="HEADERS"
    v-model="selectedRomIDs"
    v-model:page="page"
    show-select
    fixed-header
    fixed-footer
    hide-default-footer
    hover
    class="mx-2 my-1"
  >
    <template #header.data-table-select>
      <v-checkbox-btn
        :indeterminate="
          selectedRomIDs.length > 0 &&
          selectedRomIDs.length < filteredRoms.length
        "
        :model-value="selectedRomIDs.length === filteredRoms.length"
        @click.stop
        @click="updateSelectAll"
      />
    </template>
    <template #item.data-table-select="{ item }">
      <v-checkbox-btn
        :model-value="selectedRomIDs.includes(item.id)"
        @click.stop
        @click="updateSelectedRom(item)"
      />
    </template>
    <template #item.name="{ item }">
      <td>
<<<<<<< HEAD
        <v-list-item :min-width="400" class="px-0 py-2">
=======
        <v-list-item class="px-0">
>>>>>>> 88721611
          <template #prepend>
            <r-avatar-rom :rom="item" />
          </template>
          <v-row no-gutters>
<<<<<<< HEAD
            <v-col>{{ item.name }}</v-col></v-row
          >
          <v-row no-gutters
            ><v-col class="text-primary">{{ item.file_name }}</v-col></v-row
          >
=======
            <v-col>{{ item.name }}</v-col>
          </v-row>
          <v-row no-gutters>
            <v-col class="text-romm-accent-1">
              {{ item.file_name }}
            </v-col>
          </v-row>
>>>>>>> 88721611
          <template #append>
            <v-chip
              v-if="
                item.sibling_roms &&
                item.sibling_roms.length > 0 &&
                showSiblings
              "
              class="translucent-dark ml-4"
              size="x-small"
            >
              <span class="text-caption">+{{ item.sibling_roms.length }}</span>
            </v-chip>
          </template>
        </v-list-item>
      </td>
    </template>
    <template #item.file_size_bytes="{ item }">
      <span class="text-no-wrap">{{ formatBytes(item.file_size_bytes) }}</span>
    </template>
    <template #item.created_at="{ item }">
      <span v-if="item.created_at" class="text-no-wrap">{{
        new Date(item.created_at).toLocaleDateString("en-US", {
          day: "2-digit",
          month: "short",
          year: "numeric",
        })
      }}</span>
      <span v-else>-</span>
    </template>
    <template #item.first_release_date="{ item }">
      <span v-if="item.first_release_date" class="text-no-wrap">{{
        new Date(item.first_release_date).toLocaleDateString("en-US", {
          day: "2-digit",
          month: "short",
          year: "numeric",
        })
      }}</span>
      <span v-else>-</span>
    </template>
    <template #item.average_rating="{ item }">
      <span v-if="item.average_rating" class="text-no-wrap">{{
        Intl.NumberFormat("en-US", {
          maximumSignificantDigits: 3,
        }).format(item.average_rating)
      }}</span>
      <span v-else>-</span>
    </template>
    <template #item.languages="{ item }">
      <div class="text-no-wrap" v-if="item.languages.length > 0">
        <span
          class="emoji"
          v-for="language in item.languages.slice(0, 3)"
          :title="`Languages: ${item.languages.join(', ')}`"
          :class="{ 'emoji-collection': item.regions.length > 3 }"
        >
          {{ languageToEmoji(language) }}
        </span>
        <spa class="reglang-super">
          {{
            item.languages.length > 3
              ? `&nbsp;+${item.languages.length - 3}`
              : ""
          }}
        </spa>
      </div>
      <span v-else>-</span>
    </template>
    <template #item.regions="{ item }">
      <div class="text-no-wrap" v-if="item.regions.length > 0">
        <span
          class="emoji"
          v-for="region in item.regions.slice(0, 3)"
          :title="`Regions: ${item.regions.join(', ')}`"
          :class="{ 'emoji-collection': item.regions.length > 3 }"
        >
          {{ regionToEmoji(region) }}
        </span>
        <spa class="reglang-super">
          {{
            item.regions.length > 3 ? `&nbsp;+${item.regions.length - 3}` : ""
          }}
        </spa>
      </div>
      <span v-else>-</span>
    </template>
    <template #item.actions="{ item }">
      <v-btn-group density="compact">
        <fav-btn :rom="item" />
        <v-btn
          :disabled="downloadStore.value.includes(item.id)"
          download
          size="small"
          @click.stop="romApi.downloadRom({ rom: item })"
        >
          <v-icon>mdi-download</v-icon>
        </v-btn>
        <v-btn
          v-if="checkIfEJSEmulationSupported(item.platform_slug)"
          size="small"
          @click.stop="
            $router.push({
              name: 'emulatorjs',
              params: { rom: item?.id },
            })
          "
        >
          <v-icon>mdi-play</v-icon>
        </v-btn>
        <v-btn
          v-if="checkIfRuffleEmulationSupported(item.platform_slug)"
          size="small"
          @click.stop="
            $router.push({
              name: 'ruffle',
              params: { rom: item?.id },
            })
          "
        >
          <v-icon>mdi-play</v-icon>
        </v-btn>
        <v-menu location="bottom">
          <template #activator="{ props }">
            <v-btn v-bind="props" size="small">
              <v-icon>mdi-dots-vertical</v-icon>
            </v-btn>
          </template>
          <admin-menu :rom="item" />
        </v-menu>
      </v-btn-group>
    </template>

    <template #bottom>
      <tfoot class="bg-surface border-t-sm position-sticky bottom-0">
        <v-row no-gutters class="pa-1 align-center justify-center">
          <v-col cols="8" sm="9" md="10" class="px-3">
            <v-pagination
              :show-first-last-page="!xs"
              v-model="page"
              @update:model-value="updateUrlHash"
              active-color="primary"
              :length="pageCount"
            />
          </v-col>
          <v-col>
            <v-select
              v-model="itemsPerPage"
              class="pa-2"
              label="Roms per page"
              density="compact"
              variant="outlined"
              :items="PER_PAGE_OPTIONS"
              hide-details
            />
          </v-col>
        </v-row>
      </tfoot>
    </template>
  </v-data-table>
</template>

<style scoped>
.reglang-super {
  vertical-align: super;
  font-size: 75%;
  opacity: 75%;
}
</style><|MERGE_RESOLUTION|>--- conflicted
+++ resolved
@@ -182,30 +182,18 @@
     </template>
     <template #item.name="{ item }">
       <td>
-<<<<<<< HEAD
         <v-list-item :min-width="400" class="px-0 py-2">
-=======
-        <v-list-item class="px-0">
->>>>>>> 88721611
           <template #prepend>
             <r-avatar-rom :rom="item" />
           </template>
           <v-row no-gutters>
-<<<<<<< HEAD
-            <v-col>{{ item.name }}</v-col></v-row
-          >
-          <v-row no-gutters
-            ><v-col class="text-primary">{{ item.file_name }}</v-col></v-row
-          >
-=======
             <v-col>{{ item.name }}</v-col>
           </v-row>
           <v-row no-gutters>
-            <v-col class="text-romm-accent-1">
+            <v-col class="text-primary">
               {{ item.file_name }}
             </v-col>
           </v-row>
->>>>>>> 88721611
           <template #append>
             <v-chip
               v-if="
