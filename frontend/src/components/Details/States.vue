<script setup lang="ts">
import type { StateSchema } from "@/__generated__";
import DeleteAssetDialog from "@/components/common/Game/Dialog/Asset/DeleteAssets.vue";
import UploadStatesDialog from "@/components/common/Game/Dialog/Asset/UploadStates.vue";
import { type DetailedRom } from "@/stores/roms";
import type { Events } from "@/types/emitter";
import { formatBytes, formatTimestamp } from "@/utils";
import type { Emitter } from "mitt";
import { inject, ref } from "vue";
import { useDisplay } from "vuetify";
import { useI18n } from "vue-i18n";

// Props
const { t } = useI18n();
const { mdAndUp } = useDisplay();
const props = defineProps<{ rom: DetailedRom }>();
const selectedStates = ref<StateSchema[]>([]);
const emitter = inject<Emitter<Events>>("emitter");
const HEADERS = [
  {
    title: "Name",
    align: "start",
    sortable: true,
    key: "file_name",
  },
  {
    title: "Core",
    align: "start",
    sortable: true,
    key: "emulator",
  },
  {
    title: "Updated",
    align: "start",
    sortable: true,
    key: "updated_at",
  },
  {
    title: "Size",
    align: "start",
    sortable: true,
    key: "file_size_bytes",
  },
  { title: "", align: "end", key: "actions", sortable: false },
] as const;

// Functions
async function downloasStates() {
  selectedStates.value.map((state) => {
    const a = document.createElement("a");
    a.href = state.download_path;
    a.download = `${state.file_name}`;
    a.click();
  });

  selectedStates.value = [];
}
</script>

<template>
  <v-data-table-virtual
    :items="rom.user_states"
    :width="mdAndUp ? '60vw' : '95vw'"
    :headers="HEADERS"
    class="bg-surface"
    return-object
    v-model="selectedStates"
<<<<<<< HEAD
    v-model:page="page"
    rounded
=======
>>>>>>> ea4738e8
    show-select
  >
    <template #header.actions>
      <v-btn-group divided density="compact">
        <v-btn
          class="bg-surface"
          size="small"
          @click="emitter?.emit('addStatesDialog', rom)"
        >
          <v-icon>mdi-upload</v-icon>
        </v-btn>
        <v-btn
          class="bg-surface"
          :disabled="!selectedStates.length"
          :variant="selectedStates.length > 0 ? 'flat' : 'plain'"
          size="small"
          @click="downloasStates"
        >
          <v-icon>mdi-download</v-icon>
        </v-btn>
        <v-btn
          class="bg-surface"
          :class="{
            'text-romm-red': selectedStates.length,
          }"
          :disabled="!selectedStates.length"
          :variant="selectedStates.length > 0 ? 'flat' : 'plain'"
          @click="
            emitter?.emit('showDeleteStatesDialog', {
              rom: props.rom,
              states: selectedStates,
            })
          "
          size="small"
        >
          <v-icon>mdi-delete</v-icon>
        </v-btn>
      </v-btn-group>
    </template>
    <template #item.file_name="{ item }">
      <td class="name-row">
        <span>{{ item.file_name }}</span>
      </td>
    </template>
    <template #item.emulator="{ item }">
      <v-chip size="x-small" color="orange" label>{{ item.emulator }}</v-chip>
    </template>
    <template #item.updated_at="{ item }">
      <v-chip size="x-small" label>
        {{ formatTimestamp(item.updated_at) }}
      </v-chip>
    </template>
    <template #item.file_size_bytes="{ item }">
      <v-chip size="x-small" label
        >{{ formatBytes(item.file_size_bytes) }}
      </v-chip>
    </template>
    <template #no-data
      ><span>{{ t("rom.no-states-found") }}</span></template
    >
    <template #item.actions="{ item }">
      <v-btn-group divided density="compact">
        <v-btn
          class="bg-surface"
          :href="item.download_path"
          download
          size="small"
        >
          <v-icon> mdi-download </v-icon>
        </v-btn>
        <v-btn
          class="bg-surface"
          size="small"
          @click="
            emitter?.emit('showDeleteStatesDialog', {
              rom: props.rom,
              states: [item],
            })
          "
        >
          <v-icon class="text-romm-red">mdi-delete</v-icon>
        </v-btn>
      </v-btn-group>
    </template>
<<<<<<< HEAD
    <template #bottom>
      <v-divider />
      <v-row no-gutters class="pa-1 align-center justify-center">
        <v-col cols="8" sm="9" md="10" class="px-3">
          <v-pagination
            :show-first-last-page="!xs"
            v-model="page"
            active-color="primary"
            :length="pageCount"
          />
        </v-col>
        <v-col>
          <v-select
            v-model="itemsPerPage"
            class="pa-2"
            label="Files per page"
            density="compact"
            variant="outlined"
            :items="PER_PAGE_OPTIONS"
            hide-details
          />
        </v-col>
      </v-row>
    </template>
  </v-data-table>
=======
  </v-data-table-virtual>
>>>>>>> ea4738e8
  <upload-states-dialog />
  <delete-asset-dialog />
</template>
<style scoped>
.name-row {
  min-width: 300px;
}
</style><|MERGE_RESOLUTION|>--- conflicted
+++ resolved
@@ -62,27 +62,22 @@
     :items="rom.user_states"
     :width="mdAndUp ? '60vw' : '95vw'"
     :headers="HEADERS"
-    class="bg-surface"
+    class="rounded"
     return-object
     v-model="selectedStates"
-<<<<<<< HEAD
-    v-model:page="page"
-    rounded
-=======
->>>>>>> ea4738e8
     show-select
   >
     <template #header.actions>
       <v-btn-group divided density="compact">
         <v-btn
-          class="bg-surface"
+          drawer
           size="small"
           @click="emitter?.emit('addStatesDialog', rom)"
         >
           <v-icon>mdi-upload</v-icon>
         </v-btn>
         <v-btn
-          class="bg-surface"
+          drawer
           :disabled="!selectedStates.length"
           :variant="selectedStates.length > 0 ? 'flat' : 'plain'"
           size="small"
@@ -91,7 +86,7 @@
           <v-icon>mdi-download</v-icon>
         </v-btn>
         <v-btn
-          class="bg-surface"
+          drawer
           :class="{
             'text-romm-red': selectedStates.length,
           }"
@@ -133,7 +128,7 @@
     <template #item.actions="{ item }">
       <v-btn-group divided density="compact">
         <v-btn
-          class="bg-surface"
+          drawer
           :href="item.download_path"
           download
           size="small"
@@ -141,7 +136,7 @@
           <v-icon> mdi-download </v-icon>
         </v-btn>
         <v-btn
-          class="bg-surface"
+          drawer
           size="small"
           @click="
             emitter?.emit('showDeleteStatesDialog', {
@@ -154,35 +149,7 @@
         </v-btn>
       </v-btn-group>
     </template>
-<<<<<<< HEAD
-    <template #bottom>
-      <v-divider />
-      <v-row no-gutters class="pa-1 align-center justify-center">
-        <v-col cols="8" sm="9" md="10" class="px-3">
-          <v-pagination
-            :show-first-last-page="!xs"
-            v-model="page"
-            active-color="primary"
-            :length="pageCount"
-          />
-        </v-col>
-        <v-col>
-          <v-select
-            v-model="itemsPerPage"
-            class="pa-2"
-            label="Files per page"
-            density="compact"
-            variant="outlined"
-            :items="PER_PAGE_OPTIONS"
-            hide-details
-          />
-        </v-col>
-      </v-row>
-    </template>
-  </v-data-table>
-=======
   </v-data-table-virtual>
->>>>>>> ea4738e8
   <upload-states-dialog />
   <delete-asset-dialog />
 </template>
