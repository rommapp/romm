--- conflicted
+++ resolved
@@ -1,12 +1,8 @@
 <script setup lang="ts">
 import type { EnhancedRomSchema, PlatformSchema } from "@/__generated__";
 import VersionSwitcher from "@/components/Details/VersionSwitcher.vue";
-<<<<<<< HEAD
 import storeDownload from "@/stores/download";
-=======
-import type { Rom } from "@/stores/roms";
 import { formatBytes } from "@/utils";
->>>>>>> 28f7cf97
 
 defineProps<{ rom: EnhancedRomSchema, platform: PlatformSchema }>();
 const downloadStore = storeDownload();
