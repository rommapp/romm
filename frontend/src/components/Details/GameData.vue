--- conflicted
+++ resolved
@@ -6,11 +6,7 @@
 import { useDisplay } from "vuetify";
 import { useI18n } from "vue-i18n";
 
-<<<<<<< HEAD
-=======
-// Props
 const { t } = useI18n();
->>>>>>> 2ba0283b
 defineProps<{ rom: DetailedRom }>();
 const tab = ref<"saves" | "states">("saves");
 const { mdAndDown } = useDisplay();
