<script setup lang="ts">
import { MdEditor, MdPreview } from "md-editor-v3";
import "md-editor-v3/lib/style.css";
import { storeToRefs } from "pinia";
import { computed, ref, reactive, watch } from "vue";
import { useI18n } from "vue-i18n";
import { useTheme } from "vuetify";
import RDialog from "@/components/common/RDialog.vue";
import RSection from "@/components/common/RSection.vue";
import romApi from "@/services/api/rom";
import storeAuth from "@/stores/auth";
import type { DetailedRom } from "@/stores/roms";
import { toBrowserLocale } from "@/utils";

const { t, locale } = useI18n();
const theme = useTheme();
const auth = storeAuth();
const { scopes } = storeToRefs(auth);

const props = defineProps<{
  rom: DetailedRom;
}>();

const emit = defineEmits<{
  notesUpdated: [];
}>();

// State
const showAddNoteDialog = ref(false);
const showDeleteDialog = ref(false);
const newNoteTitle = ref("");
const newNoteContent = ref("");
const newNoteIsPublic = ref(false);
const noteToDelete = ref("");
const editingNotes = reactive<Record<string, boolean>>({});
const editableNotes = reactive<
  Record<string, { title: string; content: string; is_public: boolean }>
>({});
const expandedPanels = ref<string[]>([]);

// Computed
const currentUserNotes = computed(() => {
  // Get current user's notes from all_user_notes
  return (
    props.rom.all_user_notes
      ?.filter((note) => note.user_id === auth.user?.id)
      .sort((a, b) => a.title.localeCompare(b.title)) || []
  );
});

const otherUsersPublicNotes = computed(() => {
  // Get public notes from other users
  return (
    props.rom.all_user_notes
      ?.filter((note) => note.user_id !== auth.user?.id && note.is_public)
      .sort((a, b) => a.title.localeCompare(b.title)) || []
  );
});

const notesList = computed(() => {
  // Combine current user's notes with other users' public notes
  return [...currentUserNotes.value, ...otherUsersPublicNotes.value].sort(
    (a, b) => a.title.localeCompare(b.title),
  );
});

const newNoteTitleErrors = computed(() => {
  const errors: string[] = [];
  if (
    newNoteTitle.value.trim() &&
    notesList.value.some((note) => note.title === newNoteTitle.value.trim())
  ) {
    errors.push(t("rom.note-title-exists"));
  }
  return errors;
});

async function addNewNote() {
  if (!newNoteTitle.value.trim() || newNoteTitleErrors.value.length > 0) return;

  try {
    await romApi.createRomNote({
      romId: props.rom.id,
      noteData: {
        title: newNoteTitle.value.trim(),
        content: newNoteContent.value,
        is_public: newNoteIsPublic.value,
        tags: [],
      },
    });

    // Emit event to trigger ROM refetch
    emit("notesUpdated");
    closeAddNote();
  } catch (error) {
    console.error("Failed to add note:", error);
  }
}

function closeAddNote() {
  showAddNoteDialog.value = false;
  newNoteTitle.value = "";
  newNoteContent.value = "";
  newNoteIsPublic.value = false;
}

function toggleNewNoteVisibility() {
  newNoteIsPublic.value = !newNoteIsPublic.value;
}

function editNote(title: string) {
  if (editingNotes[title]) {
    // Save the note
    saveNote(title);
  } else {
    // Start editing
    const note = notesList.value.find((n) => n.title === title);
    if (note) {
      // Expand the panel if it's not already expanded
      if (!expandedPanels.value.includes(title)) {
        expandedPanels.value.push(title);
      }

      editableNotes[title] = {
        title: note.title,
        content: note.content,
        is_public: note.is_public,
      };
      editingNotes[title] = true;
    }
  }
}

async function saveNote(title: string) {
  try {
    const note = currentUserNotes.value.find((n) => n.title === title);
    if (!note) return;

    await romApi.updateRomNote({
      romId: props.rom.id,
      noteId: note.id,
      noteData: {
        title: editableNotes[title].title,
        content: editableNotes[title].content,
        is_public: editableNotes[title].is_public,
      },
    });

    editingNotes[title] = false;
    emit("notesUpdated");
  } catch (error) {
    console.error("Failed to save note:", error);
  }
}

async function toggleNoteVisibility(title: string) {
  try {
    const note = currentUserNotes.value.find((n) => n.title === title);
    if (!note) return;

    await romApi.updateRomNote({
      romId: props.rom.id,
      noteId: note.id,
      noteData: {
        is_public: !note.is_public,
      },
    });

    emit("notesUpdated");
  } catch (error) {
    console.error("Failed to toggle note visibility:", error);
  }
}

function confirmDeleteNote(title: string) {
  noteToDelete.value = title;
  showDeleteDialog.value = true;
}

async function deleteNote() {
  try {
    const note = currentUserNotes.value.find(
      (n) => n.title === noteToDelete.value,
    );
    if (!note) return;

    await romApi.deleteRomNote({
      romId: props.rom.id,
      noteId: note.id,
    });

    emit("notesUpdated");
    showDeleteDialog.value = false;

    // Clean up editing state
    delete editingNotes[noteToDelete.value];
    delete editableNotes[noteToDelete.value];
  } catch (error) {
    console.error("Failed to delete note:", error);
  }
}

// Watch for prop changes to update local state
watch(
  () => props.rom.all_user_notes,
  (newNotes) => {
    // Clean up editing states for notes that no longer exist
    const currentTitles = new Set(currentUserNotes.value.map((n) => n.title));
    Object.keys(editingNotes).forEach((title) => {
      if (!currentTitles.has(title)) {
        delete editingNotes[title];
        delete editableNotes[title];
      }
    });
  },
  { deep: true },
);
</script>

<template>
  <div class="multi-note-manager">
    <!-- Current User Notes Section -->
    <RSection
      icon="mdi-account"
      :title="t('rom.my-notes')"
      elevation="0"
      title-divider
      bg-color="bg-surface"
      class="mt-2"
    >
      <template #toolbar-append>
        <v-btn
          :disabled="!scopes.includes('roms.user.write')"
          color="primary"
          variant="outlined"
          prepend-icon="mdi-plus"
          class="bg-toplayer"
          @click="showAddNoteDialog = true"
        >
          {{ t("rom.add-note") }}
        </v-btn>
      </template>
      <template #content>
        <div v-if="currentUserNotes.length > 0">
          <v-expansion-panels
            v-model="expandedPanels"
            multiple
            flat
            variant="accordion"
          >
            <v-expansion-panel
              v-for="note in currentUserNotes"
              :key="note.title"
              :value="note.title"
              rounded="0"
            >
              <v-expansion-panel-title class="bg-toplayer">
                <div class="d-flex justify-space-between align-center w-100">
                  <v-text-field
                    v-if="editingNotes[note.title]"
                    v-model="editableNotes[note.title].title"
                    variant="outlined"
                    density="compact"
                    hide-details
                    class="mr-4"
                    @click.stop
                  />
                  <span v-else class="text-body-1">{{ note.title }}</span>
                  <div class="d-flex gap-2 align-center mr-4">
                    <v-tooltip
                      location="top"
                      class="tooltip"
                      transition="fade-transition"
                      :text="note.is_public ? 'Make private' : 'Make public'"
                      open-delay="500"
                    >
                      <template #activator="{ props: tooltipProps }">
                        <v-btn
                          :disabled="
                            !scopes.includes('roms.user.write') ||
                            editingNotes[note.title]
                          "
                          v-bind="tooltipProps"
                          :color="note.is_public ? 'romm-green' : 'accent'"
                          variant="outlined"
                          class="mr-2"
                          @click.stop="toggleNoteVisibility(note.title)"
                        >
                          <v-icon class="mr-2">
                            {{
                              note.is_public
                                ? "mdi-lock-open-variant"
                                : "mdi-lock"
                            }}
                          </v-icon>
                          {{
                            note.is_public ? t("rom.public") : t("rom.private")
                          }}
                        </v-btn>
                      </template>
                    </v-tooltip>
                    <v-btn-group divided density="compact">
                      <v-tooltip
                        location="top"
                        class="tooltip"
                        transition="fade-transition"
                        text="Edit note"
                        open-delay="500"
                      >
                        <template #activator="{ props: tooltipProps }">
                          <v-btn
                            :disabled="!scopes.includes('roms.user.write')"
                            v-bind="tooltipProps"
                            class="bg-toplayer"
                            @click.stop="editNote(note.title)"
                          >
                            <v-icon size="large">
                              {{
                                editingNotes[note.title]
                                  ? "mdi-check"
                                  : "mdi-pencil"
                              }}
                            </v-icon>
                          </v-btn>
                        </template>
                      </v-tooltip>
                      <v-tooltip
                        location="top"
                        class="tooltip"
                        transition="fade-transition"
                        text="Delete note"
                        open-delay="500"
                      >
                        <template #activator="{ props: tooltipProps }">
                          <v-btn
                            :disabled="
                              !scopes.includes('roms.user.write') ||
                              editingNotes[note.title]
                            "
                            v-bind="tooltipProps"
                            class="bg-toplayer"
                            @click.stop="confirmDeleteNote(note.title)"
                          >
                            <v-icon size="large" color="error"
                              >mdi-delete</v-icon
                            >
                          </v-btn>
                        </template>
                      </v-tooltip>
                    </v-btn-group>
                  </div>
                </div>
              </v-expansion-panel-title>
              <v-expansion-panel-text class="bg-surface">
                <MdEditor
                  v-if="editingNotes[note.title]"
                  v-model="editableNotes[note.title].content"
                  no-highlight
                  no-katex
                  no-mermaid
                  no-prettier
                  no-upload-img
                  :disabled="!scopes.includes('roms.user.write')"
                  :theme="theme.global.name.value === 'dark' ? 'dark' : 'light'"
                  language="en-US"
                  :preview="false"
                />
                <MdPreview
                  v-else
                  no-highlight
                  no-katex
                  no-mermaid
                  :model-value="note.content"
                  :theme="theme.global.name.value === 'dark' ? 'dark' : 'light'"
                  language="en-US"
                  preview-theme="vuepress"
                  code-theme="github"
                  class="py-4 px-6"
                />
                <v-card-subtitle
                  v-if="note.updated_at"
                  class="text-caption mt-2 mb-2"
                >
                  {{ t("common.last-updated") }}:
                  {{
                    new Date(note.updated_at).toLocaleString(
                      toBrowserLocale(locale),
                    )
                  }}
                </v-card-subtitle>
              </v-expansion-panel-text>
            </v-expansion-panel>
          </v-expansion-panels>
        </div>
        <div v-else class="text-center py-8">
          <v-icon color="grey" size="64">mdi-note-text-outline</v-icon>
          <p class="text-h6 text-grey mt-4 mb-2">{{ t("rom.no-notes") }}</p>
          <p class="text-body-2 text-grey">{{ t("rom.no-notes-desc") }}</p>
        </div>
      </template>
    </RSection>

    <!-- Public Notes from Other Users Section -->
    <RSection
      v-if="otherUsersPublicNotes.length > 0"
      icon="mdi-account-group"
      :title="t('rom.community-notes')"
      elevation="0"
      title-divider
      bg-color="bg-surface"
      class="mt-2"
    >
      <template #content>
        <v-expansion-panels multiple flat variant="accordion">
          <v-expansion-panel
            v-for="note in otherUsersPublicNotes"
            :key="`${note.user_id}-${note.title}`"
            rounded="0"
          >
            <v-expansion-panel-title class="bg-toplayer">
              <div class="d-flex justify-space-between align-center w-100">
                <span class="text-body-1">{{ note.title }}</span>
                <v-chip
                  color="info"
                  size="small"
                  variant="outlined"
                  class="mr-4"
                >
                  {{ note.username }}
                </v-chip>
              </div>
            </v-expansion-panel-title>
            <v-expansion-panel-text class="bg-surface">
              <MdPreview
                no-highlight
                no-katex
                no-mermaid
                :model-value="note.content"
                :theme="theme.global.name.value === 'dark' ? 'dark' : 'light'"
                language="en-US"
                preview-theme="vuepress"
                code-theme="github"
                class="py-4 px-6"
              />
              <v-card-subtitle
                v-if="note.updated_at"
                class="text-caption mt-2 mb-2"
              >
                {{ t("common.last-updated") }}:
                {{
                  new Date(note.updated_at).toLocaleString(
                    toBrowserLocale(locale),
                  )
                }}
              </v-card-subtitle>
            </v-expansion-panel-text>
          </v-expansion-panel>
        </v-expansion-panels>
      </template>
    </RSection>

    <!-- Add Note Dialog -->
    <RDialog
      v-model="showAddNoteDialog"
      icon="mdi-note-plus"
      width="800"
      @close="closeAddNote"
    >
      <template #header>
        <v-toolbar-title>{{ t("rom.add-new-note") }}</v-toolbar-title>
      </template>
      <template #content>
        <div class="pa-4">
          <v-text-field
            v-model="newNoteTitle"
            :label="t('rom.note-title')"
            :error-messages="newNoteTitleErrors"
            variant="outlined"
            class="mb-3"
          />
          <v-card flat class="mb-3">
            <v-card-subtitle class="px-0 pb-2">{{
              t("rom.note-content")
            }}</v-card-subtitle>
            <MdEditor
              v-model="newNoteContent"
              no-highlight
              no-katex
              no-mermaid
              no-prettier
              no-upload-img
              :theme="theme.global.name.value === 'dark' ? 'dark' : 'light'"
              language="en-US"
              :preview="false"
              style="min-height: 200px"
            />
          </v-card>
          <v-btn
            :color="newNoteIsPublic ? 'romm-green' : 'accent'"
            variant="outlined"
            @click="toggleNewNoteVisibility"
          >
            <v-icon class="mr-2">
              {{ newNoteIsPublic ? "mdi-lock-open-variant" : "mdi-lock" }}
            </v-icon>
            {{ newNoteIsPublic ? t("rom.public") : t("rom.private") }}
          </v-btn>
        </div>
      </template>
      <template #footer>
<<<<<<< HEAD
        <v-row class="justify-center pa-2" no-gutters>
          <v-btn-group divided density="compact">
            <v-btn class="bg-toplayer" @click="closeAddNote">{{
              t("common.cancel")
            }}</v-btn>
=======
        <v-row class="justify-center my-2" no-gutters>
          <v-btn-group divided density="compact">
            <v-btn class="bg-toplayer" @click="closeAddNote">
              {{ t("common.cancel") }}
            </v-btn>
>>>>>>> 50aef445
            <v-btn
              class="bg-toplayer text-romm-green"
              :disabled="!newNoteTitle.trim() || newNoteTitleErrors.length > 0"
              :variant="
                !newNoteTitle.trim() || newNoteTitleErrors.length > 0
                  ? 'plain'
                  : 'flat'
              "
              @click="addNewNote"
            >
              {{ t("common.add") }}
            </v-btn>
          </v-btn-group>
        </v-row>
      </template>
    </RDialog>

    <!-- Delete Confirmation Dialog -->
    <RDialog
      v-model="showDeleteDialog"
      icon="mdi-delete"
      width="400"
      @close="showDeleteDialog = false"
    >
      <template #header>
        <v-toolbar-title>{{ t("common.confirm-deletion") }}</v-toolbar-title>
      </template>
      <template #content>
        <div class="pa-4">
          {{ t("rom.confirm-delete-note", { title: noteToDelete }) }}
        </div>
      </template>
      <template #footer>
        <v-row class="justify-center my-2" no-gutters>
          <v-btn-group divided density="compact">
            <v-btn class="bg-toplayer" @click="showDeleteDialog = false">
              {{ t("common.cancel") }}
            </v-btn>
            <v-btn class="bg-toplayer text-romm-red" @click="deleteNote">
              {{ t("common.delete") }}
            </v-btn>
          </v-btn-group>
        </v-row>
      </template>
    </RDialog>
  </div>
</template>

<style scoped>
.multi-note-manager {
  width: 100%;
}

.md-editor-dark {
  --md-bk-color: #161b22 !important;
}

.md-editor,
.md-preview {
  line-height: 1.25 !important;
}

.md-editor-preview {
  word-break: break-word !important;
}

.md-editor-preview blockquote {
  border-left-color: rgba(var(--v-theme-secondary));
}

.md-editor-preview .md-editor-code-flag {
  visibility: hidden;
}

.md-editor-preview .md-editor-admonition {
  border-color: rgba(var(--v-theme-secondary));
  background-color: rgba(var(--v-theme-toplayer)) !important;
}

.md-editor-preview .md-editor-code summary,
.md-editor-preview .md-editor-code code {
  background-color: rgba(var(--v-theme-toplayer)) !important;
}

.vuepress-theme pre code {
  background-color: #0d1117;
}

.v-expansion-panel-text__wrapper {
  padding: 0px !important;
}
</style><|MERGE_RESOLUTION|>--- conflicted
+++ resolved
@@ -508,19 +508,11 @@
         </div>
       </template>
       <template #footer>
-<<<<<<< HEAD
         <v-row class="justify-center pa-2" no-gutters>
           <v-btn-group divided density="compact">
             <v-btn class="bg-toplayer" @click="closeAddNote">{{
               t("common.cancel")
             }}</v-btn>
-=======
-        <v-row class="justify-center my-2" no-gutters>
-          <v-btn-group divided density="compact">
-            <v-btn class="bg-toplayer" @click="closeAddNote">
-              {{ t("common.cancel") }}
-            </v-btn>
->>>>>>> 50aef445
             <v-btn
               class="bg-toplayer text-romm-green"
               :disabled="!newNoteTitle.trim() || newNoteTitleErrors.length > 0"
