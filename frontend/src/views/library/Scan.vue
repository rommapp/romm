--- conflicted
+++ resolved
@@ -122,11 +122,7 @@
   <v-row no-gutters class="align-center pa-4" v-for="platform in scannedPlatforms">
     <v-col>
       <v-avatar :rounded="0" size="40">
-<<<<<<< HEAD
-        <v-img :src="`/assets/platforms/${d['p_slug'].toLowerCase()}.ico`"></v-img>
-=======
-        <v-img :src="`/assets/platforms/${platform['p_slug']}.ico`"></v-img>
->>>>>>> 8b2e9e42
+        <v-img :src="`/assets/platforms/${platform['p_slug'].toLowerCase()}.ico`"></v-img>
       </v-avatar>
       <span class="text-body-2 ml-5"> {{ platform["p_name"] }}</span>
       <v-list-item v-for="rom in platform['rom']" class="text-body-2" disabled>
