--- conflicted
+++ resolved
@@ -26,16 +26,12 @@
     socket.on("scan:done", () => {
         scanning.set(false)
         emitter.emit('refresPlatforms')
-        emitter.emit('snackbarShow', {'msg': "Scan completed successfully!", 'icon': 'mdi-check-bold', 'color': 'green'})
+        emitter.emit('snackbarShow', {msg: "Scan completed successfully!", icon: 'mdi-check-bold', color: 'green'})
         socket.close()
     })
     socket.on("scan:done_ko", (msg) => {
         scanning.set(false)
-<<<<<<< HEAD
-        emitter.emit('snackbarShow', {'msg': "Scan couldn't be completed. Something went wrong: "+msg, 'icon': 'mdi-close-circle', 'color': 'red'})
-=======
-        emitter.emit('snackbarScan', {'msg': `Scan couldn't be completed. Something went wrong: ${msg}`, 'icon': 'mdi-close-circle', 'color': 'red'})
->>>>>>> c5161e05
+        emitter.emit('snackbarShow', {msg: `Scan couldn't be completed. Something went wrong: ${msg}`, icon: 'mdi-close-circle', color: 'red'})
         socket.close()
     })
     socket.emit("scan", JSON.stringify(platformsToScan.value.map(p => p.fs_slug)), completeRescan.value)
@@ -43,77 +39,31 @@
 </script>
 
 <template>
-<<<<<<< HEAD
-    <div class="ma-5">
-        <v-row no-gutters>
-            <v-select label="Platforms" item-title="name" v-model="platformsToScan" :items="platforms.value"
-                variant="outlined" density="comfortable" multiple return-object clearable hide-details rounded="0" chips />
-        </v-row>
+    <v-row class="pa-4" no-gutters>
+        <v-select label="Platforms" item-title="name" v-model="platformsToScan" :items="platforms.value" variant="outlined"
+            density="comfortable" multiple return-object clearable hide-details rounded="0" chips />
+    </v-row>
 
-        <v-row class="mb-4" no-gutters>
-            <v-checkbox v-model="completeRescan" label="Complete Rescan" prepend-icon="mdi-cached"
-                hint="Rescan every rom, including already scanned roms" persistent-hint />
-        </v-row>
+    <v-row class="pa-4" no-gutters>
+        <v-checkbox v-model="completeRescan" label="Complete Rescan" prepend-icon="mdi-cached"
+            hint="Rescan every rom, including already scanned roms" persistent-hint />
+    </v-row>
 
-        <v-row class="mb-4" no-gutters>
-            <v-btn @click="scan()" :disabled="scanning.value" prepend-icon="mdi-magnify-scan" rounded="0">
-=======
+    <v-row class="pa-4" no-gutters>
+        <v-btn @click="scan()" :disabled="scanning.value" prepend-icon="mdi-magnify-scan" rounded="0">
+            <span v-if="!scanning.value">Scan</span>
+            <v-progress-circular v-show="scanning.value" color="rommAccent1" class="ml-3 mr-2" :width="2" :size="20"
+                indeterminate />
+        </v-btn>
+    </v-row>
 
-        <v-row class="pa-4" no-gutters>
-            <v-select
-                label="Platforms"
-                item-title="name"
-                v-model="platformsToScan"
-                :items="platforms.value"
-                variant="outlined"
-                density="comfortable"
-                multiple
-                return-object
-                clearable
-                hide-details
-                rounded="0"
-                chips/>
-        </v-row>
+    <v-divider class="border-opacity-100 ma-4" color="rommAccent1" :thickness="1" />
 
-        <v-row class="pa-4" no-gutters>
-            <v-checkbox
-                v-model="completeRescan"
-                label="Complete Rescan"
-                prepend-icon="mdi-cached"
-                hint="Rescan every rom, including already scanned roms"
-                persistent-hint/>
-        </v-row>
-
-        <v-row class="pa-4" no-gutters>
-            <v-btn
-                @click="scan()"
-                :disabled="scanning.value"
-                prepend-icon="mdi-magnify-scan"
-                rounded="0">
->>>>>>> c5161e05
-                <span v-if="!scanning.value">Scan</span>
-                <v-progress-circular v-show="scanning.value" color="rommAccent1" class="ml-3 mr-2" :width="2" :size="20"
-                    indeterminate />
-            </v-btn>
-        </v-row>
-
-        <v-divider class="border-opacity-100 ma-4" color="rommAccent1" :thickness="1"/>
-
-        <v-row no-gutters class="align-center pa-4" v-for="d in scannedPlatforms">
-<<<<<<< HEAD
-            <v-col class="pa-0 ma-0">
-                <v-avatar :rounded="0" size="40"><v-img :src="'/assets/platforms/' + d['p_slug'] + '.ico'"></v-img></v-avatar>
-=======
-            <v-col>
-                <v-avatar :rounded="0" size="40"><v-img :src="`/assets/platforms/${d['p_slug']}.ico`"></v-img></v-avatar>
->>>>>>> c5161e05
-                <span class="text-body-2 ml-5"> {{ d['p_name'] }}</span>
-                <v-list-item v-for="r in d['r']" class="text-body-2" disabled> - {{ r }}</v-list-item>
-            </v-col>
-        </v-row>
-<<<<<<< HEAD
-    </div>
-=======
-
->>>>>>> c5161e05
+    <v-row no-gutters class="align-center pa-4" v-for="d in scannedPlatforms">
+        <v-col>
+            <v-avatar :rounded="0" size="40"><v-img :src="`/assets/platforms/${d['p_slug']}.ico`"></v-img></v-avatar>
+            <span class="text-body-2 ml-5"> {{ d['p_name'] }}</span>
+            <v-list-item v-for="r in d['r']" class="text-body-2" disabled> - {{ r }}</v-list-item>
+        </v-col>
+    </v-row>
 </template>