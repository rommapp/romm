<script setup>
import { ref, inject, onMounted } from 'vue'
import { useRoute, useRouter } from 'vue-router'
import { useDisplay } from "vuetify"
import { fetchRomApi, updateRomApi, deleteRomApi, searchRomApi } from '@/services/api.js'
import { downloadRom, downloadSave } from '@/services/download.js'
import { storeDownloading } from '@/stores/downloading.js'
import BackgroundHeader from '@/components/GameDetails/BackgroundHeader.vue'

const router = useRouter()
const route = useRoute()

// Props
const rom = ref(undefined)
const updatedRom = ref(undefined)
const saveFiles = ref(false)
const searching = ref(false)
const searchTerm = ref('')
const searchBy = ref('Name')
const matchedRoms = ref([])
const updating = ref(false)
const loading = ref(true)
const renameAsIGDB = ref(false)
const dialogSearchRom = ref(false)
const dialogEditRom = ref(false)
const dialogDeleteRom = ref(false)
const deleteFromFs = ref(false)
const filesToDownload = ref([])
const downloading = storeDownloading()
const tab = ref('details')
const { xs, mdAndDown, lgAndUp } = useDisplay()

// Event listeners bus
const emitter = inject('emitter')

// Functions
async function searchRomIGDB() {
    searching.value = true
    dialogSearchRom.value = true
    await searchRomApi(searchTerm.value, searchBy.value, rom.value)
    .then((response) => {
        matchedRoms.value = response.data.data
    })
    .catch((error) => {console.log(error)})
    searching.value = false
}

async function updateRom(updatedData={...updatedRom.value}) {
    dialogSearchRom.value = false
    updating.value = true
    updatedRom.value.r_igdb_id = updatedData.r_igdb_id
    updatedRom.value.r_slug = updatedData.r_slug
    updatedRom.value.summary = updatedData.summary
    updatedRom.value.url_cover = updatedData.url_cover
    updatedRom.value.url_screenshots = updatedData.url_screenshots
    updatedRom.value.r_name = updatedData.r_name
    if (renameAsIGDB.value) { updatedRom.value.file_name = updatedRom.value.file_name.replace(updatedRom.value.file_name_no_tags, updatedData.r_name) }
    await updateRomApi(rom.value, updatedRom.value)
    .then((response) => {
        rom.value = response.data.data
        updatedRom.value = {...response.data.data}
<<<<<<< HEAD
        emitter.emit('snackbarShow', {'msg': response.data.msg, 'icon': 'mdi-check-bold', 'color': 'green'})
        router.push('/platform/'+rom.value.p_slug+'/'+rom.value.id)
=======
        emitter.emit('snackbarScan', {'msg': response.data.msg, 'icon': 'mdi-check-bold', 'color': 'green'})
        emitter.emit('refreshGallery')
>>>>>>> c5161e05
    }).catch((error) => {
        emitter.emit('snackbarShow', {'msg': error.response.data.detail, 'icon': 'mdi-close-circle', 'color': 'red'})
    })
    renameAsIGDB.value = false
    updating.value = false
    dialogEditRom.value = false
}

async function deleteRom() {
    await deleteRomApi(rom.value.p_slug, deleteFromFs.value)
    .then((response) => {
<<<<<<< HEAD
        emitter.emit('snackbarShow', {'msg': response.data.msg, 'icon': 'mdi-check-bold', 'color': 'green'})
        router.push('/platform/'+rom.value.p_slug)
    }).catch((error) => {
        console.log(error)
        emitter.emit('snackbarShow', {'msg': error.response.data.detail, 'icon': 'mdi-close-circle', 'color': 'red'})
        if (error.response.status == 404) { router.push('/platform/'+rom.value.p_slug) }
=======
        emitter.emit('snackbarScan', {'msg': response.data.msg, 'icon': 'mdi-check-bold', 'color': 'green'})
        router.push(`/platform/${rom.value.p_slug}`)
    }).catch((error) => {
        console.log(error)
        emitter.emit('snackbarScan', {'msg': error.response.data.detail, 'icon': 'mdi-close-circle', 'color': 'red'})
        if (error.response.status == 404) { router.push(`/platform/${rom.value.p_slug}`) }
>>>>>>> c5161e05
    })
    dialogDeleteRom.value = false
}


onMounted(() => {
    fetchRomApi(route.params.platform, route.params.rom)
    .then(response => {
        rom.value = response.data.data
        updatedRom.value = {...response.data.data}
        loading.value = false
    }).catch((error) => { console.log(error);loading.value = false })
})
</script>

<template>

    <background-header :rom="rom" v-if="rom !== undefined"/>

    <div :class="{'content': lgAndUp, 'content-tablet': mdAndDown, 'content-mobile': xs}" v-if="rom !== undefined">
        <v-row class="pt-8 justify-center">
            <v-col :class="{'cover': lgAndUp, 'cover-tablet': mdAndDown, 'cover-mobile': xs}">
                <v-row>
                    <v-col>
                        <v-card elevation="2" :loading="downloading.value.includes(rom.file_name) ? 'rommAccent1': null">
                            <v-img :src="`/assets/romm/resources/${rom.path_cover_l}?reload=${Date.now()}`" :lazy-src="`/assets/romm/resources/${rom.path_cover_s}?reload=${Date.now()}`" cover>
                                <template v-slot:placeholder>
                                    <div class="d-flex align-center justify-center fill-height">
                                        <v-progress-circular color="rommAccent1" :width="2" :size="20" indeterminate/>
                                    </div> 
                                </template>
                            </v-img>
                        </v-card>
                    </v-col>
                </v-row>
                <v-row class="pl-3 pr-3 action-buttons">
                    <v-col class="pa-0">
                        <v-btn @click="downloadRom(rom, emitter, filesToDownload)" rounded="0" color="primary" block><v-icon icon="mdi-download" size="large"/></v-btn>
                    </v-col>
                    <v-col class="pa-0">
                        <v-btn @click="downloadSave(rom, emitter)" rounded="0" block :disabled="!saveFiles"><v-icon icon="mdi-content-save-all" size="large"/></v-btn>
                    </v-col>
                    <v-col class="pa-0">
                        <v-menu location="bottom">
                            <template v-slot:activator="{ props }">
                                <v-btn v-bind="props" rounded="0" block>
                                    <v-icon icon="mdi-dots-vertical" size="large"/>
                                </v-btn>
                            </template>
                            <v-list rounded="0" class="pa-0">
                                <v-list-item @click="searchRomIGDB()" class="pt-4 pb-4 pr-5">
                                    <v-list-item-title class="d-flex"><v-icon icon="mdi-search-web" class="mr-2"/>Search IGDB</v-list-item-title>
                                </v-list-item>
                                <v-divider class="border-opacity-25"/>
                                <v-list-item @click="dialogEditRom=true" class="pt-4 pb-4 pr-5">
                                    <v-list-item-title class="d-flex"><v-icon icon="mdi-pencil-box" class="mr-2"/>Edit</v-list-item-title>
                                </v-list-item>
                                <v-divider class="border-opacity-25"/>
                                <v-list-item @click="dialogDeleteRom=true" class="pt-4 pb-4 pr-5 text-red">
                                    <v-list-item-title class="d-flex"><v-icon icon="mdi-delete" class="mr-2"/>Delete</v-list-item-title>
                                </v-list-item>
                            </v-list>
                        </v-menu>
                    </v-col>
                </v-row>
            </v-col>
            <v-col class="mt-10" :class="{'info': lgAndUp, 'info-tablet': mdAndDown, 'info-mobile': xs}">
                <div class="text-white">
                    <v-row no-gutters>
                        <span class="text-h4 font-weight-bold rom-name">{{ rom.r_name }}</span>
                        <v-chip-group class="ml-3 mt-1 hidden-xs">
                            <v-chip v-show="rom.region" size="x-small" class="bg-chip" label>{{ rom.region }}</v-chip>
                            <v-chip v-show="rom.revision" size="x-small" class="bg-chip" label>{{ rom.revision }}</v-chip>
                        </v-chip-group>
                    </v-row> 
                    <v-row no-gutters class="align-center">
                        <span class="font-italic mt-1 rom-platform">{{ rom.p_name || rom.p_slug }}</span>
                        <v-chip-group class="ml-3 mt-1 hidden-sm-and-up">
                            <v-chip v-show="rom.region" size="x-small" class="bg-chip" label>{{ rom.region }}</v-chip>
                            <v-chip v-show="rom.revision" size="x-small" class="bg-chip" label>{{ rom.revision }}</v-chip>
                        </v-chip-group>
                    </v-row>
                </div>
                <div :class="{'details-content': lgAndUp, 'details-content-tablet': mdAndDown, 'details-content-mobile': xs}">
                    <v-tabs v-model="tab" slider-color="rommAccent1" rounded="0">
                        <v-tab value="details" rounded="0">Details</v-tab>
                        <v-tab value="saves" rounded="0" disabled>Saves<span class="text-caption text-truncate ml-1">[comming soon]</span></v-tab>
                        <v-tab v-if="rom.path_screenshots.length>0" value="screenshots" rounded="0">Screenshots</v-tab>
                    </v-tabs>
                    <v-window v-model="tab" class="mt-2">
                        <v-window-item value="details">
                            <v-row v-if="!rom.multi" class="d-flex align-center text-body-1 mt-0">
                                <v-col cols="3" xs="3" sm="2" md="2" lg="2" class="font-weight-medium"><span>File</span></v-col>
                                <v-col class="text-body-1"><span>{{ rom.file_name }}</span></v-col>
                            </v-row>
                            <v-row v-if="rom.multi" class="d-flex align-center text-body-1 mt-0">
                                <v-col cols="3" xs="3" sm="2" md="2" lg="2" class="font-weight-medium"><span>Files</span></v-col>
                                <v-col><v-select :label="rom.file_name" item-title="file_name" v-model="filesToDownload" :items="rom.files" class="mt-2 mb-2" density="compact" variant="outlined" return-object multiple hide-details clearable chips/></v-col>
                            </v-row>
                            <v-row class="d-flex align-center text-body-1 mt-0">
                                <v-col cols="3" xs="3" sm="2" md="2" lg="2" class="font-weight-medium"><span>Size</span></v-col>
                                <v-col><span>{{ rom.file_size }} {{ rom.file_size_units }}</span></v-col>
                            </v-row>
                            <v-row v-if="rom.r_igdb_id!=''" class="d-flex align-center text-body-1 mt-0">
                                <v-col cols="3" xs="3" sm="2" md="2" lg="2" class="font-weight-medium"><span>IGDB</span></v-col>
                                <v-col>
                                    <v-chip variant="outlined" :href="`https://www.igdb.com/games/${rom.r_slug}`" label>{{ rom.r_igdb_id }}</v-chip>
                                </v-col>
                            </v-row>
                            <v-row v-if="rom.tags.length>0" class="d-flex align-center text-body-1 mt-0">
                                <v-col cols="3" xs="3" sm="2" md="2" lg="2" class="font-weight-medium"><span>Tags</span></v-col>
                                <v-col><v-chip-group class="pt-0"><v-chip v-for="tag in rom.tags" :key="tag" class="bg-chip" label>{{ tag }}</v-chip></v-chip-group></v-col>
                            </v-row>
                            <v-row class="d-flex mt-3">
                                <v-col class="font-weight-medium text-caption"><p>{{ rom.summary }}</p></v-col>
                            </v-row>
                        </v-window-item>
                        <v-window-item value="screenshots">
                            <v-row class="d-flex mt-2">
                                <v-carousel hide-delimiter-background delimiter-icon="mdi-square" class="bg-rommBlack" show-arrows="hover" height="400">
                                    <v-carousel-item v-for="screenshot in rom.path_screenshots" :src="`/assets/romm/resources/${screenshot}`"/>
                                </v-carousel>
                            </v-row>
                        </v-window-item>
                        <v-window-item value="saves">
                            <v-row class="d-flex mt-2">
                            </v-row>
                        </v-window-item>
                    </v-window>
                </div>
            </v-col>
        </v-row>
    </div>
    
    <v-dialog v-model="dialogSearchRom" scroll-strategy="none" width="auto" :scrim="false" v-if="rom !== undefined">
        <v-card :class="{'search-content': lgAndUp, 'search-content-tablet': mdAndDown, 'search-content-mobile': xs}" rounded="0">
            <v-toolbar density="compact" class="bg-primary">
                <v-row class="align-center" no-gutters>
                    <v-col cols="9" xs="9" sm="10" md="10" lg="11">
                        <v-chip class="ml-5 text-rommAccent1" variant="outlined" label>IGDB</v-chip>
                    </v-col>
                    <v-col>
                        <v-btn @click="dialogSearchRom=false" class="bg-primary" rounded="0" variant="text" icon="mdi-close" block/>
                    </v-col>
                </v-row>
            </v-toolbar>
            <v-divider class="border-opacity-25" :thickness="1"/>
            
            <v-toolbar density="compact" class="bg-primary">
                <v-row class="align-center" no-gutters>
                    <v-col cols="7" xs="7" sm="8" md="8" lg="9">
                        <v-text-field
                            @keyup.enter="searchRomIGDB()"
                            @click:clear="searchTerm=''"
                            v-model="searchTerm"
                            label="search"
                            hide-details
                            clearable/>
                    </v-col>
                    <v-col cols="3" xs="3" sm="2" md="2" lg="2">
                        <v-select label="by" :items="['ID', 'Name']" v-model="searchBy" hide-details/>
                    </v-col>
                    <v-col cols="2" xs="2" sm="2" md="2" lg="1">
                        <v-btn type="submit" @click="searchRomIGDB()" class="bg-primary" rounded="0" variant="text" icon="mdi-search-web" block/>
                    </v-col>
                </v-row>
            </v-toolbar>

            <v-card-text class="pa-1 scroll bg-secondary">
                <v-row class="justify-center loader-searching" v-show="searching" no-gutters>
                    <v-progress-circular :width="2" :size="40" color="rommAccent1" indeterminate/>
                </v-row>
                <v-row class="justify-center no-results-searching" v-show="!searching && matchedRoms.length==0" no-gutters>
                    <span>No results found</span>
                </v-row>
                <v-row no-gutters>
                    <v-col class="pa-1" cols="4" xs="4" sm="3" md="3" lg="2" v-show="!searching" v-for="rom in matchedRoms" :key="rom.file_name">
                        <v-hover v-slot="{isHovering, props}">
                            <v-card @click="updateRom(updatedData=rom)" v-bind="props" :class="{'on-hover': isHovering}" :elevation="isHovering ? 20 : 3">
                                <v-img v-bind="props" :src="rom.url_cover" cover/>
                                <v-card-text>
                                    <v-row class="pa-1">
                                        <span class="d-inline-block text-truncate">{{ rom.r_name }}</span>
                                    </v-row>
                                </v-card-text>
                            </v-card>
                        </v-hover>
                    </v-col>
                </v-row>
            </v-card-text>

            <v-divider class="border-opacity-25" :thickness="1"/>
            <v-toolbar class="bg-primary" density="compact">
                <v-checkbox v-model="renameAsIGDB" label="Rename rom" class="ml-3" hide-details/>
            </v-toolbar>
        </v-card>
    </v-dialog>

    <v-dialog v-model="dialogEditRom" scroll-strategy="none" width="auto" :scrim="false" v-if="rom !== undefined">
        <v-card rounded="0" :class="{'edit-content': lgAndUp, 'edit-content-tablet': mdAndDown, 'edit-content-mobile': xs}">
            <v-toolbar density="compact" class="bg-primary">
                <v-row class="align-center" no-gutters>
                    <v-col cols="9" xs="9" sm="10" md="10" lg="11">
                        <v-icon icon="mdi-pencil-box" class="ml-5"/>
                    </v-col>
                    <v-col>
                        <v-btn @click="dialogEditRom=false" class="bg-primary" rounded="0" variant="text" icon="mdi-close" block/>
                    </v-col>
                </v-row>
            </v-toolbar>
            <v-divider class="border-opacity-25" :thickness="1"/>

            <v-card-text class="bg-secondary scroll">
                <v-row class="justify-center pa-2" no-gutters>
                    <v-text-field @keyup.enter="updateRom()" v-model="updatedRom.r_name" label="Name" variant="outlined" required hide-details/>
                </v-row>
                <v-row class="justify-center pa-2" no-gutters>
                    <v-text-field @keyup.enter="updateRom()" v-model="updatedRom.file_name" label="File name" variant="outlined" required hide-details/>
                </v-row>
                <v-row class="justify-center pa-2" no-gutters>
                    <v-textarea @keyup.enter="updateRom()" v-model="updatedRom.summary" label="Summary" variant="outlined" required hide-details/>
                </v-row>
                <v-row class="justify-center pa-2" no-gutters>
                    <v-file-input @keyup.enter="updateRom()" label="Custom cover [Comming soon]" prepend-inner-icon="mdi-image" prepend-icon="" variant="outlined" disabled hide-details/>
                </v-row>
                <v-row class="justify-center pa-2" no-gutters>
                    <v-btn @click="updateRom()" class="text-rommGreen">Apply</v-btn>
                    <v-btn @click="dialogEditRom=false" class="ml-5">Cancel</v-btn>
                </v-row>
            </v-card-text>
        </v-card>
    </v-dialog>
    
    <v-dialog v-model="dialogDeleteRom" width="auto" v-if="rom !== undefined">
        <v-card rounded="0" :class="{'delete-content': lgAndUp, 'delete-content-tablet': mdAndDown, 'delete-content-mobile': xs}">
            <v-toolbar density="compact" class="bg-primary">
                <v-row class="align-center" no-gutters>
                    <v-col cols="9" xs="9" sm="10" md="10" lg="11">
                        <v-icon icon="mdi-delete" class="ml-5"/>
                    </v-col>
                    <v-col>
                        <v-btn @click="dialogDeleteRom=false" class="bg-primary" rounded="0" variant="text" icon="mdi-close" block/>
                    </v-col>
                </v-row>
            </v-toolbar>
            <v-divider class="border-opacity-25" :thickness="1"/>

            <v-card-text class="bg-secondary">
                <v-row class="justify-center pa-2" no-gutters>
                    <span>Deleting {{ rom.file_name }}. Do you confirm?</span>
                </v-row>
                <v-row class="justify-center pa-2" no-gutters>
                    <v-btn @click="deleteRom()" class="text-red">Confirm</v-btn>
                    <v-btn @click="dialogDeleteRom=false" class="ml-5">Cancel</v-btn>
                </v-row>
            </v-card-text>

            <v-divider class="border-opacity-25" :thickness="1"/>
            <v-toolbar class="bg-primary" density="compact">
                <v-checkbox v-model="deleteFromFs" label="Remove from filesystem" class="ml-3" hide-details/>
            </v-toolbar>
        </v-card>
    </v-dialog>

    <v-dialog :model-value="updating || loading" scroll-strategy="none" width="auto" :scrim="updating" persistent>
        <v-progress-circular :width="3" :size="70" color="rommAccent1" indeterminate/>
    </v-dialog>
    
</template>

<style scoped>
.scroll { overflow-y: scroll }
.rom-name, .rom-platform { text-shadow: 1px 1px 3px #000000, 0 0 3px #000000; }
.content, .content-tablet, .content-mobile { position: relative; }
.content, .content-tablet { margin-top: 64px; margin-left: 100px; margin-right: 100px; }
.content-mobile{ margin-top: 64px; margin-left: 20px; margin-right: 20px; }
.cover, .cover-tablet, .cover-mobile { min-width: 245px; min-height: 326px; max-width: 245px; max-height: 326px; }
.details, .details-tablet, .details-mobile { padding-left: 25px; padding-right: 25px; }
.details-content{ margin-top: 126px; max-width: 700px; }
.details-content-tablet { margin-top: 70px; }
.details-content-mobile{ margin-top: 40px; }
.loader-searching, .no-results-searching { margin-top: 200px; }
.search-content{ width: 900px; height: 640px;}
.search-content-tablet{ width: 570px; height: 640px; }
.search-content-mobile{ width: 85vw; height: 640px; }
.edit-content{ width: 900px; }
.edit-content-tablet{ width: 570px; }
.edit-content-mobile{ width: 85vw; }
.delete-content{ width: 900px; }
.delete-content-tablet{ width: 570px; }
.delete-content-mobile{ width: 85vw; }
</style><|MERGE_RESOLUTION|>--- conflicted
+++ resolved
@@ -59,15 +59,10 @@
     .then((response) => {
         rom.value = response.data.data
         updatedRom.value = {...response.data.data}
-<<<<<<< HEAD
-        emitter.emit('snackbarShow', {'msg': response.data.msg, 'icon': 'mdi-check-bold', 'color': 'green'})
-        router.push('/platform/'+rom.value.p_slug+'/'+rom.value.id)
-=======
-        emitter.emit('snackbarScan', {'msg': response.data.msg, 'icon': 'mdi-check-bold', 'color': 'green'})
+        emitter.emit('snackbarShow', {msg: response.data.msg, icon: 'mdi-check-bold', color: 'green'})
         emitter.emit('refreshGallery')
->>>>>>> c5161e05
     }).catch((error) => {
-        emitter.emit('snackbarShow', {'msg': error.response.data.detail, 'icon': 'mdi-close-circle', 'color': 'red'})
+        emitter.emit('snackbarShow', {msg: error.response.data.detail, icon: 'mdi-close-circle', color: 'red'})
     })
     renameAsIGDB.value = false
     updating.value = false
@@ -77,21 +72,12 @@
 async function deleteRom() {
     await deleteRomApi(rom.value.p_slug, deleteFromFs.value)
     .then((response) => {
-<<<<<<< HEAD
-        emitter.emit('snackbarShow', {'msg': response.data.msg, 'icon': 'mdi-check-bold', 'color': 'green'})
-        router.push('/platform/'+rom.value.p_slug)
-    }).catch((error) => {
-        console.log(error)
-        emitter.emit('snackbarShow', {'msg': error.response.data.detail, 'icon': 'mdi-close-circle', 'color': 'red'})
-        if (error.response.status == 404) { router.push('/platform/'+rom.value.p_slug) }
-=======
-        emitter.emit('snackbarScan', {'msg': response.data.msg, 'icon': 'mdi-check-bold', 'color': 'green'})
+        emitter.emit('snackbarShow', {msg: response.data.msg, icon: 'mdi-check-bold', color: 'green'})
         router.push(`/platform/${rom.value.p_slug}`)
     }).catch((error) => {
         console.log(error)
-        emitter.emit('snackbarScan', {'msg': error.response.data.detail, 'icon': 'mdi-close-circle', 'color': 'red'})
+        emitter.emit('snackbarShow', {msg: error.response.data.detail, icon: 'mdi-close-circle', color: 'red'})
         if (error.response.status == 404) { router.push(`/platform/${rom.value.p_slug}`) }
->>>>>>> c5161e05
     })
     dialogDeleteRom.value = false
 }
