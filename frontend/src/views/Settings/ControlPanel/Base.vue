<script setup lang="ts">
import storeAuth from "@/stores/auth";
import storeHeartbeat from "@/stores/heartbeat";
import ControlPanelConfig from "@/views/Settings/ControlPanel/Config/Base.vue";
import ControlPanelGeneral from "@/views/Settings/ControlPanel/General/Base.vue";
import ControlPanelUsers from "@/views/Settings/ControlPanel/Users/Base.vue";
import { ref } from "vue";

// Props
const authStore = storeAuth();
const heartbeatStore = storeHeartbeat();
const tab = ref("general");
</script>
<template>
  <v-app-bar elevation="0" density="compact">
    <v-tabs v-model="tab" slider-color="romm-accent-1" class="bg-primary">
      <v-tab value="general" rounded="0">General</v-tab>
      <v-tab value="config" rounded="0">Config</v-tab>
      <v-tab
<<<<<<< HEAD
        v-if="authStore.scopes.includes('users.read')"
=======
        v-if="
          heartbeatStore.value.ROMM_AUTH_ENABLED &&
          authStore.scopes.includes('users.read')
        "
>>>>>>> 24814b42
        value="users"
        rounded="0"
      >
        Users
      </v-tab>
    </v-tabs>
  </v-app-bar>

  <v-window v-model="tab" class="pa-1">
    <v-window-item value="general">
      <control-panel-general />
    </v-window-item>

    <v-window-item value="config">
      <control-panel-config />
    </v-window-item>

    <v-window-item value="users">
      <control-panel-users />
    </v-window-item>
  </v-window>

  <v-bottom-navigation :elevation="0" height="36" class="text-caption">
    <v-row class="align-center justify-center" no-gutters>
      <span class="text-romm-accent-1">RomM</span>
      <span class="ml-1">{{ heartbeatStore.value.VERSION }}</span>
    </v-row>
  </v-bottom-navigation>
</template><|MERGE_RESOLUTION|>--- conflicted
+++ resolved
@@ -17,14 +17,7 @@
       <v-tab value="general" rounded="0">General</v-tab>
       <v-tab value="config" rounded="0">Config</v-tab>
       <v-tab
-<<<<<<< HEAD
         v-if="authStore.scopes.includes('users.read')"
-=======
-        v-if="
-          heartbeatStore.value.ROMM_AUTH_ENABLED &&
-          authStore.scopes.includes('users.read')
-        "
->>>>>>> 24814b42
         value="users"
         rounded="0"
       >
