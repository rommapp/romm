--- conflicted
+++ resolved
@@ -18,12 +18,7 @@
     <!-- Settings tabs -->
     <v-app-bar elevation="0" density="compact">
         <v-tabs v-model="tab" slider-color="rommAccent1" class="bg-primary">
-<<<<<<< HEAD
-            <v-tab value="general" rounded="0" disabled>General<span class="text-caption text-truncate ml-1">[comming
-                    soon]</span></v-tab>
-=======
             <v-tab value="general" rounded="0" disabled>General<span class="text-caption text-truncate ml-1">[coming soon]</span></v-tab>
->>>>>>> a700aa98
             <v-tab value="ui" rounded="0">User Interface</v-tab>
         </v-tabs>
     </v-app-bar>
