<script setup lang="ts">
<<<<<<< HEAD
import type { FirmwareSchema, SaveSchema, StateSchema } from "@/__generated__";
import { saveApi as api } from "@/services/api/save";
import storeRoms, { type DetailedRom } from "@/stores/roms";
import storeConfig from "@/stores/config";
import storePlaying from "@/stores/playing";
import storeLanguage from "@/stores/language";
import {
  areThreadsRequiredForEJSCore,
  getSupportedEJSCores,
  getControlSchemeForPlatform,
  getDownloadPath,
} from "@/utils";
import { inject, onBeforeUnmount, onMounted, ref } from "vue";
import { useTheme } from "vuetify";
=======
>>>>>>> 3a19ecf0
import {
  saveSave,
  saveState,
  loadEmulatorJSSave,
  loadEmulatorJSState,
  createQuickLoadButton,
  createSaveQuitButton,
  createExitEmulationButton,
} from "./utils";
<<<<<<< HEAD
import type { Emitter } from "mitt";
import type { Events } from "@/types/emitter";
=======
import type { FirmwareSchema, SaveSchema, StateSchema } from "@/__generated__";
import { saveApi as api } from "@/services/api/save";
import storePlaying from "@/stores/playing";
import storeRoms, { type DetailedRom } from "@/stores/roms";
import type { Events } from "@/types/emitter";
import {
  areThreadsRequiredForEJSCore,
  getSupportedEJSCores,
  getControlSchemeForPlatform,
  getDownloadPath,
} from "@/utils";
import type { Emitter } from "mitt";
>>>>>>> 3a19ecf0
import { storeToRefs } from "pinia";
import { inject, onBeforeUnmount, onMounted, ref } from "vue";
import { useTheme } from "vuetify";

const INVALID_CHARS_REGEX = /[#<$+%>!`&*'|{}/\\?"=@:^\r\n]/gi;

const romsStore = storeRoms();
const playingStore = storePlaying();
const configStore = storeConfig();
const languageStore = storeLanguage();

const props = defineProps<{
  rom: DetailedRom;
  save: SaveSchema | null;
  state: StateSchema | null;
  bios: FirmwareSchema | null;
  core: string | null;
  disc: number | null;
}>();
const romRef = ref<DetailedRom>(props.rom);
const saveRef = ref<SaveSchema | null>(props.save);
const theme = useTheme();
const emitter = inject<Emitter<Events>>("emitter");
const { playing, fullScreen } = storeToRefs(playingStore);
const { selectedLanguage } = storeToRefs(languageStore);

// Declare global variables for EmulatorJS
declare global {
  interface Window {
    EJS_core: string;
    EJS_biosUrl: string;
    EJS_player: string;
    EJS_pathtodata: string;
    EJS_color: string;
    EJS_gameID: number;
    EJS_gameName: string;
    EJS_backgroundImage: string;
    EJS_backgroundColor: string;
    EJS_gameUrl: string;
    EJS_loadStateURL: string | null;
    EJS_cheats: string;
    EJS_gameParentUrl: string;
    EJS_gamePatchUrl: string;
    EJS_netplayServer: string;
    EJS_alignStartButton: "top" | "center" | "bottom";
    EJS_startOnLoaded: boolean;
    EJS_fullscreenOnLoaded: boolean;
    EJS_threads: boolean;
    EJS_controlScheme: string | null;
    EJS_defaultOptions: object;
    EJS_defaultControls: object;
    EJS_emulator: any; // eslint-disable-line @typescript-eslint/no-explicit-any
    EJS_language: string;
    EJS_disableAutoLang: boolean;
    EJS_DEBUG_XX: boolean;
    EJS_Buttons: Record<string, boolean>;
    EJS_VirtualGamepadSettings: {};
    EJS_onGameStart: () => void;
    EJS_onSaveState: (args: {
      screenshot: Uint8Array;
      state: Uint8Array;
    }) => void;
    EJS_onLoadState: () => void;
    EJS_onSaveSave: (args: {
      screenshot: Uint8Array;
      save: Uint8Array;
    }) => void;
    EJS_onLoadSave: () => void;
  }
}

const supportedCores = getSupportedEJSCores(romRef.value.platform_slug);
window.EJS_core =
  supportedCores.find((core) => core === props.core) ?? supportedCores[0];
window.EJS_controlScheme = getControlSchemeForPlatform(
  romRef.value.platform_slug,
);
window.EJS_threads = areThreadsRequiredForEJSCore(window.EJS_core);
window.EJS_gameID = romRef.value.id;
window.EJS_gameUrl = getDownloadPath({
  rom: romRef.value,
  fileIDs: props.disc ? [props.disc] : [],
});
window.EJS_biosUrl = props.bios
  ? `/api/firmware/${props.bios.id}/content/${props.bios.file_name}`
  : "";
window.EJS_player = "#game";
window.EJS_color = "#A453FF";
window.EJS_alignStartButton = "center";
window.EJS_startOnLoaded = true;
window.EJS_backgroundImage = `${window.location.origin}/assets/emulatorjs/powered_by_emulatorjs.png`;
window.EJS_backgroundColor = theme.current.value.colors.background;
window.EJS_Buttons = {
  // Disable the standard exit button to implement our own
  exitEmulation: false,
};
const coreOptions = configStore.getEJSCoreOptions(props.core);
window.EJS_defaultOptions = {
  // Force saving saves and states to the browser
  "save-state-location": "browser",
  rewindEnabled: "enabled",
  ...coreOptions,
};
window.EJS_defaultControls = configStore.getEJSControls(props.core);
// Set a valid game name
window.EJS_gameName = romRef.value.fs_name_no_tags
  .replace(INVALID_CHARS_REGEX, "")
  .trim();
window.EJS_language = selectedLanguage.value.value.replace("_", "-");
window.EJS_disableAutoLang = true;
window.EJS_DEBUG_XX = configStore.config.EJS_DEBUG;

onMounted(() => {
  window.scrollTo(0, 0);
  if (props.bios) {
    localStorage.setItem(
      `player:${romRef.value.platform_slug}:bios_id`,
      props.bios.id.toString(),
    );
  } else {
    localStorage.removeItem(`player:${romRef.value.platform_slug}:bios_id`);
  }

  if (props.core) {
    localStorage.setItem(
      `player:${romRef.value.platform_slug}:core`,
      props.core,
    );
  } else {
    localStorage.removeItem(`player:${romRef.value.platform_slug}:core`);
  }

  if (props.disc) {
    localStorage.setItem(
      `player:${romRef.value.id}:disc`,
      props.disc.toString(),
    );
  } else {
    localStorage.removeItem(`player:${romRef.value.id}:disc`);
  }

  emitter?.on("saveSelected", loadSave);
  emitter?.on("stateSelected", loadState);
});

onBeforeUnmount(async () => {
  emitter?.off("saveSelected", loadSave);
  emitter?.off("stateSelected", loadState);
  window.EJS_emulator?.callEvent("exit");
  fullScreen.value = false;
  playing.value = false;
});

function displayMessage(
  message: string,
  {
    duration,
    className = "msg-info",
    icon = "",
  }: {
    duration: number;
    className?: "msg-info" | "msg-error" | "msg-success";
    icon?: string;
  },
) {
  window.EJS_emulator.displayMessage(message, duration);
  const element = document.querySelector("#game .ejs_message");
  if (element) {
    element.classList.add(className, icon);
    setTimeout(() => {
      element.classList.remove(className, icon);
    }, duration);
  }
}

// Saves management
async function loadSave(save: SaveSchema) {
  saveRef.value = save;

  const { data } = await api.get(save.download_path.replace("/api", ""), {
    responseType: "arraybuffer",
  });
  if (data) {
    loadEmulatorJSSave(new Uint8Array(data));
    displayMessage("Save loaded from server", {
      duration: 3000,
      icon: "mdi-cloud-download-outline",
    });
    return;
  }

  const file = await window.EJS_emulator.selectFile();
  loadEmulatorJSSave(new Uint8Array(await file.arrayBuffer()));
}

window.EJS_onLoadSave = async function () {
  window.EJS_emulator.pause();
  window.EJS_emulator.toggleFullscreen(false);
  emitter?.emit("selectSaveDialog", romRef.value);
};

window.EJS_onSaveSave = async function ({
  save: saveFile,
  screenshot: screenshotFile,
}) {
  const save = await saveSave({
    rom: romRef.value,
    save: saveRef.value,
    saveFile,
    screenshotFile,
  });

  romsStore.update(romRef.value);

  if (save) {
    displayMessage("Save synced with server", {
      duration: 4000,
      icon: "mdi-cloud-sync",
    });
  } else {
    displayMessage("Error syncing save with server", {
      duration: 4000,
      className: "msg-error",
      icon: "mdi-sync-alert",
    });
  }
};

// States management
async function loadState(state: StateSchema) {
  const { data } = await api.get(state.download_path.replace("/api", ""), {
    responseType: "arraybuffer",
  });
  if (data) {
    loadEmulatorJSState(new Uint8Array(data));
    displayMessage("State loaded from server", {
      duration: 3000,
      icon: "mdi-cloud-download-outline",
    });
    return;
  }

  const file = await window.EJS_emulator.selectFile();
  loadEmulatorJSState(new Uint8Array(await file.arrayBuffer()));
}

window.EJS_onLoadState = async function () {
  window.EJS_emulator.pause();
  window.EJS_emulator.toggleFullscreen(false);
  emitter?.emit("selectStateDialog", romRef.value);
};

window.EJS_onSaveState = async function ({
  state: stateFile,
  screenshot: screenshotFile,
}) {
  const state = await saveState({
    rom: romRef.value,
    stateFile,
    screenshotFile,
  });
  window.EJS_emulator.storage.states.put(
    window.EJS_emulator.getBaseFileName() + ".state",
    stateFile,
  );

  romsStore.update(romRef.value);

  if (state) {
    displayMessage("State synced with server", {
      duration: 4000,
      icon: "mdi-cloud-sync",
    });
  } else {
    displayMessage("Error syncing state with server", {
      duration: 4000,
      className: "msg-error",
      icon: "mdi-sync-alert",
    });
  }
};

window.EJS_onGameStart = async () => {
  setTimeout(async () => {
    if (props.save) await loadSave(props.save);
    if (props.state) await loadState(props.state);

    window.EJS_emulator.settings = {
      ...window.EJS_emulator.settings,
      "save-state-location": "browser",
    };
  }, 10);

  const quickLoad = createQuickLoadButton();
  quickLoad.addEventListener("click", () => {
    if (
      window.EJS_emulator.settings["save-state-location"] === "browser" &&
      window.EJS_emulator.saveInBrowserSupported()
    ) {
      window.EJS_emulator.storage.states
        .get(window.EJS_emulator.getBaseFileName() + ".state")
        .then((e: Uint8Array) => {
          window.EJS_emulator.gameManager.loadState(e);
          displayMessage("Quick load from server", {
            duration: 3000,
            icon: "mdi-flash",
          });
        });
    }
  });

  const exitEmulation = createExitEmulationButton();
  exitEmulation.addEventListener("click", async () => {
    if (!romRef.value || !window.EJS_emulator) return window.history.back();
    romsStore.update(romRef.value);
    window.history.back();
  });

  const saveAndQuit = createSaveQuitButton();
  saveAndQuit.addEventListener("click", async () => {
    if (!romRef.value || !window.EJS_emulator) return window.history.back();

    const stateFile = window.EJS_emulator.gameManager.getState();
    const saveFile = window.EJS_emulator.gameManager.getSaveFile();
    const screenshotFile = await window.EJS_emulator.gameManager.screenshot();

    // Force a save of the current state
    await saveState({
      rom: romRef.value,
      stateFile,
      screenshotFile,
    });

    // Force a save of the save file
    await saveSave({
      rom: romRef.value,
      save: saveRef.value,
      saveFile,
      screenshotFile,
    });

    romsStore.update(romRef.value);
    window.history.back();
  });
};
</script>

<template>
  <div id="game" />
</template>

<style>
#game .ejs_cheat_code {
  background-color: white;
}

#game .ejs_settings_transition {
  height: fit-content;
}

#game .ejs_game_background {
  background-size: 40%;
}

/* Hide the exit button */
#game .ejs_menu_bar .ejs_menu_button:nth-child(-1) {
  display: none;
}

#game .ejs_message {
  visibility: hidden;
  margin: 1rem;
  padding: 0.25rem 0.75rem;
  border-radius: 4px;
  color: white;
  text-transform: uppercase;
  display: flex;
  align-items: center;
  filter: opacity(0.85) drop-shadow(0 0 0.5rem rgba(0, 0, 0, 0.5));
}

#game .ejs_message::before {
  margin-right: 8px;
  font-size: 20px !important;
  font: normal normal normal 24px / 1 "Material Design Icons";
}

#game .ejs_message.msg-info {
  visibility: visible;
  background-color: rgba(var(--v-theme-romm-blue));
}

#game .ejs_message.msg-error {
  visibility: visible;
  background-color: rgba(var(--v-theme-romm-red));
}

#game .ejs_message.msg-success {
  visibility: visible;
  background-color: rgba(var(--v-theme-romm-green));
}
</style><|MERGE_RESOLUTION|>--- conflicted
+++ resolved
@@ -1,21 +1,4 @@
 <script setup lang="ts">
-<<<<<<< HEAD
-import type { FirmwareSchema, SaveSchema, StateSchema } from "@/__generated__";
-import { saveApi as api } from "@/services/api/save";
-import storeRoms, { type DetailedRom } from "@/stores/roms";
-import storeConfig from "@/stores/config";
-import storePlaying from "@/stores/playing";
-import storeLanguage from "@/stores/language";
-import {
-  areThreadsRequiredForEJSCore,
-  getSupportedEJSCores,
-  getControlSchemeForPlatform,
-  getDownloadPath,
-} from "@/utils";
-import { inject, onBeforeUnmount, onMounted, ref } from "vue";
-import { useTheme } from "vuetify";
-=======
->>>>>>> 3a19ecf0
 import {
   saveSave,
   saveState,
@@ -25,12 +8,10 @@
   createSaveQuitButton,
   createExitEmulationButton,
 } from "./utils";
-<<<<<<< HEAD
-import type { Emitter } from "mitt";
-import type { Events } from "@/types/emitter";
-=======
 import type { FirmwareSchema, SaveSchema, StateSchema } from "@/__generated__";
 import { saveApi as api } from "@/services/api/save";
+import storeConfig from "@/stores/config";
+import storeLanguage from "@/stores/language";
 import storePlaying from "@/stores/playing";
 import storeRoms, { type DetailedRom } from "@/stores/roms";
 import type { Events } from "@/types/emitter";
@@ -41,7 +22,6 @@
   getDownloadPath,
 } from "@/utils";
 import type { Emitter } from "mitt";
->>>>>>> 3a19ecf0
 import { storeToRefs } from "pinia";
 import { inject, onBeforeUnmount, onMounted, ref } from "vue";
 import { useTheme } from "vuetify";
