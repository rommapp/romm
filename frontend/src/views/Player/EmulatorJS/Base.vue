<script setup lang="ts">
import { useLocalStorage } from "@vueuse/core";
import { formatDistanceToNow } from "date-fns";
import { storeToRefs } from "pinia";
import { onBeforeUnmount, onMounted, ref, watch } from "vue";
import { useI18n } from "vue-i18n";
import { useRoute } from "vue-router";
import { useDisplay } from "vuetify";
import type { FirmwareSchema, SaveSchema, StateSchema } from "@/__generated__";
import EmptySaves from "@/components/common/EmptyStates/EmptySaves.vue";
import EmptyStates from "@/components/common/EmptyStates/EmptyStates.vue";
import RomListItem from "@/components/common/Game/ListItem.vue";
import { ROUTES } from "@/plugins/router";
import firmwareApi from "@/services/api/firmware";
import romApi from "@/services/api/rom";
import storeAuth from "@/stores/auth";
import storePlaying from "@/stores/playing";
import storeRoms, { type DetailedRom } from "@/stores/roms";
import { formatTimestamp, getSupportedEJSCores } from "@/utils";
import { getEmptyCoverImage } from "@/utils/covers";
import CacheDialog from "@/views/Player/EmulatorJS/CacheDialog.vue";
import Player from "@/views/Player/EmulatorJS/Player.vue";
import { saveSave, saveState } from "./utils";

const EMULATORJS_VERSION = "4.2.3";

const { t } = useI18n();
const { smAndDown } = useDisplay();
const route = useRoute();
const auth = storeAuth();
const playingStore = storePlaying();
const { playing, fullScreen } = storeToRefs(playingStore);
const romsStore = storeRoms();
const rom = ref<DetailedRom | null>(null);
const firmwareOptions = ref<FirmwareSchema[]>([]);
const selectedFirmware = ref<FirmwareSchema | null>(null);
const selectedSave = ref<SaveSchema | null>(null);
const openSaveSelector = ref(false);
const selectedState = ref<StateSchema | null>(null);
const openStateSelector = ref(false);
const selectedCore = ref<string | null>(null);
const selectedDisc = ref<number | null>(null);
const supportedCores = ref<string[]>([]);
const gameRunning = ref(false);
const fullScreenOnPlay = useLocalStorage("emulation.fullScreenOnPlay", true);

function onPlay() {
  if (rom.value && auth.scopes.includes("roms.user.write")) {
    romApi.updateUserRomProps({
      romId: rom.value.id,
      data: rom.value.rom_user,
      updateLastPlayed: true,
    });
  }

  gameRunning.value = true;
  window.EJS_fullscreenOnLoaded = fullScreenOnPlay.value;
  fullScreen.value = fullScreenOnPlay.value;
  playing.value = true;

  const LOCAL_PATH = "/assets/emulatorjs/data/";
  const CDN_PATH = `https://cdn.emulatorjs.org/${EMULATORJS_VERSION}/data/`;

  // Try loading local loader.js via fetch to validate it's real JS
  fetch(`${LOCAL_PATH}loader.js`)
    .then((res) => {
      const type = res.headers.get("content-type") || "";
      if (!res.ok || !type.includes("javascript")) {
        throw new Error("Invalid local loader.js");
      }
      window.EJS_pathtodata = LOCAL_PATH;
      return res.text();
    })
    .then((jsCode) => {
      playing.value = true;
      fullScreen.value = fullScreenOnPlay.value;
      const script = document.createElement("script");
      script.textContent = jsCode;
      document.body.appendChild(script);
    })
    .catch(() => {
      console.warn("Local EmulatorJS failed, falling back to CDN");
      window.EJS_pathtodata = CDN_PATH;
      const fallbackScript = document.createElement("script");
      fallbackScript.src = `${CDN_PATH}loader.js`;
      document.body.appendChild(fallbackScript);
    });
}

function onFullScreenChange() {
  fullScreenOnPlay.value = !fullScreenOnPlay.value;
}

async function onlyQuit() {
  playing.value = false;
  fullScreen.value = false;
  if (rom.value) romsStore.update(rom.value);
  window.history.back();
}

async function saveAndQuit() {
  playing.value = false;
  fullScreen.value = false;
  if (!rom.value) return window.history.back();
  const screenshotFile = await window.EJS_emulator.gameManager.screenshot();

  // Force a save of the current state
  const stateFile = window.EJS_emulator.gameManager.getState();
  await saveState({
    rom: rom.value,
    stateFile,
    screenshotFile,
  });

  // Force a save of the save file
  const saveFile = window.EJS_emulator.gameManager.getSaveFile();
  await saveSave({
    rom: rom.value,
    save: selectedSave.value,
    saveFile,
    screenshotFile,
  });

  romsStore.update(rom.value);
  playing.value = false;
  fullScreen.value = false;
  window.history.back();
}

function switchSaveSelector() {
  openSaveSelector.value = !openSaveSelector.value;
  openStateSelector.value = false;
}

function selectSave(save: SaveSchema) {
  selectedSave.value = save;
  localStorage.setItem(
    `player:${rom.value?.platform_slug}:save_id`,
    save.id.toString(),
  );
  openSaveSelector.value = false;
}

function unselectSave() {
  selectedSave.value = null;
  localStorage.removeItem(`player:${rom.value?.platform_slug}:save_id`);
}

function switchStateSelector() {
  openStateSelector.value = !openStateSelector.value;
  openSaveSelector.value = false;
}

function selectState(state: StateSchema) {
  selectedState.value = state;
  localStorage.setItem(
    `player:${rom.value?.platform_slug}:state_id`,
    state.id.toString(),
  );
  openStateSelector.value = false;
}

function unselectState() {
  selectedState.value = null;
  localStorage.removeItem(`player:${rom.value?.platform_slug}:state_id`);
}

function formatRelativeDate(date: string | Date) {
  return formatDistanceToNow(new Date(date), { addSuffix: true });
}

watch(selectedCore, (newSelectedCore) => {
  if (
    selectedState.value &&
    selectedState.value.emulator &&
    selectedState.value.emulator !== newSelectedCore
  ) {
    selectedState.value = null;
    localStorage.removeItem(`player:${rom.value?.platform_slug}:state_id`);
  }
});

onMounted(async () => {
  const romResponse = await romApi.getRom({
    romId: parseInt(route.params.rom as string),
  });
  rom.value = romResponse.data;

  if (rom.value) {
    document.title = `${rom.value.name} | Play`;
  }

  const firmwareResponse = await firmwareApi.getFirmware({
    platformId: romResponse.data.platform_id,
  });
  firmwareOptions.value = firmwareResponse.data;

  supportedCores.value = [...getSupportedEJSCores(rom.value.platform_slug)];

  // Load stored bios, save, state, and core
  selectedSave.value = rom.value.user_saves[0] ?? null;
  selectedState.value = rom.value.user_states[0] ?? null;

  const storedBiosID = localStorage.getItem(
    `player:${rom.value.platform_slug}:bios_id`,
  );
  if (storedBiosID) {
    selectedFirmware.value =
      firmwareOptions.value.find((f) => f.id === parseInt(storedBiosID)) ??
      null;
  }

  const storedCore = localStorage.getItem(
    `player:${rom.value.platform_slug}:core`,
  );
  if (storedCore) {
    selectedCore.value = storedCore;
  } else {
    // Otherwise auto select first supported core
    selectedCore.value = supportedCores.value[0];
  }

  const storedDisc = localStorage.getItem(`player:${rom.value.id}:disc`);
  if (storedDisc) {
    selectedDisc.value = parseInt(storedDisc);
  }
});

onBeforeUnmount(async () => {
  window.EJS_emulator?.callEvent("exit");
});
</script>

<template>
  <v-row v-if="rom" class="align-center justify-center scroll h-100" no-gutters>
    <v-col
      v-if="gameRunning"
      id="game-wrapper"
      cols="12"
      md="8"
      xl="10"
      class="bg-background pr-2"
      rounded
    >
      <Player
        :rom="rom"
        :state="selectedState"
        :save="selectedSave"
        :bios="selectedFirmware"
        :core="selectedCore"
        :disc="selectedDisc"
      />
    </v-col>

    <v-col
      cols="12"
      sm="10"
      :md="!gameRunning ? 8 : 4"
      :xl="!gameRunning ? 6 : 2"
    >
      <!-- Header -->
      <v-row no-gutters>
        <v-col>
          <v-img
            class="mx-auto"
            width="150"
            src="/assets/emulatorjs/emulatorjs.svg"
          />
<<<<<<< HEAD
          <v-divider class="my-4" />
          <RomListItem :rom="rom" with-filename with-size />
=======
        </v-col>
      </v-row>

      <v-divider class="my-4" />

      <v-row no-gutters>
        <v-col>
          <rom-list-item :rom="rom" with-filename with-size />
>>>>>>> 16c343f6
        </v-col>
      </v-row>

      <v-row v-if="!gameRunning" no-gutters>
        <v-col>
          <!-- disc selector -->
          <v-select
            v-if="rom.multi"
            v-model="selectedDisc"
            class="mt-4"
            hide-details
            variant="outlined"
            density="compact"
            prepend-inner-icon="mdi-disc"
            clearable
            :label="t('rom.file')"
            :items="
              rom.files.map((f) => ({
                title: f.file_name,
                value: f.id,
              }))
            "
          />
          <!-- core selector -->
          <v-select
            v-if="supportedCores.length > 1"
            v-model="selectedCore"
            class="mt-4"
            hide-details
            variant="outlined"
            prepend-inner-icon="mdi-chip"
            density="compact"
            clearable
            :label="t('common.core')"
            :items="
              supportedCores.map((c) => ({
                title: c,
                value: c,
              }))
            "
          />
          <!-- bios selector -->
          <v-select
            v-if="firmwareOptions.length > 0"
            v-model="selectedFirmware"
            class="mt-4"
            hide-details
            variant="outlined"
            density="compact"
            prepend-inner-icon="mdi-memory"
            clearable
            :label="t('common.firmware')"
            :items="
              firmwareOptions.map((f) => ({
                title: f.file_name,
                value: f,
              })) ?? []
            "
          />

          <!-- save/satate selector -->
          <v-row class="mt-4" no-gutters>
            <!-- state selector -->
            <v-expand-transition>
              <v-col
                v-show="!openSaveSelector || !smAndDown"
                :class="{
                  'mt-2': gameRunning || smAndDown,
                  'pr-1': !smAndDown,
                }"
                :cols="smAndDown ? 12 : 6"
              >
                <v-btn
                  block
                  variant="flat"
                  class="asset-selector"
                  prepend-icon="mdi-file"
                  :color="openStateSelector ? 'primary' : ''"
                  :disabled="
                    !rom.user_states.some(
                      (s) => !s.emulator || s.emulator === selectedCore,
                    )
                  "
                  @click="switchStateSelector"
                >
                  {{
                    selectedState
                      ? t("play.change-state")
                      : t("play.select-state")
                  }}
                </v-btn>
                <v-expand-transition>
                  <v-card
                    v-if="selectedState"
                    class="bg-toplayer transform-scale selected-card mx-1"
                    :class="{ 'disabled-card': openSaveSelector }"
                  >
                    <v-card-text class="px-2 pb-2 pt-4">
                      <v-row no-gutters>
                        <v-col cols="6">
                          <v-img
                            rounded
                            :src="
                              selectedState.screenshot?.download_path ??
                              getEmptyCoverImage(selectedState.file_name)
                            "
                          />
                        </v-col>
                        <v-col class="pl-2 d-flex flex-column" cols="6">
                          <v-row
                            class="px-1 text-caption text-primary"
                            no-gutters
                          >
                            {{ selectedState.file_name }}
                          </v-row>
                          <v-row no-gutters>
                            <v-col cols="12">
                              <v-list-item rounded class="px-1 text-caption">
                                Updated:
                                {{ formatTimestamp(selectedState.updated_at) }}
                                <span class="text-grey text-caption"
                                  >({{
                                    formatRelativeDate(
                                      selectedState.updated_at,
                                    )
                                  }})</span
                                >
                              </v-list-item>
                            </v-col>
                            <v-col v-if="selectedState.emulator" cols="12">
                              <v-chip size="x-small" color="orange" label>
                                {{ selectedState.emulator }}
                              </v-chip>
                            </v-col>
                          </v-row>
                          <v-row no-gutters>
                            <v-col class="text-right mt-auto pt-1">
                              <v-btn
                                variant="flat"
                                color="toplayer"
                                size="small"
                                icon
                                @click="unselectState"
                              >
                                <v-icon>mdi-close-circle-outline</v-icon>
                              </v-btn>
                            </v-col>
                          </v-row>
                        </v-col>
                      </v-row>
                    </v-card-text>
                  </v-card>
                </v-expand-transition>
              </v-col>
            </v-expand-transition>

            <!-- save selector -->
            <v-expand-transition>
              <v-col
                v-show="!openStateSelector || !smAndDown"
                :class="{
                  'mt-2': gameRunning || smAndDown,
                  'pl-1': !smAndDown,
                }"
                :cols="smAndDown ? 12 : 6"
              >
                <v-btn
                  block
                  variant="flat"
                  class="asset-selector"
                  prepend-icon="mdi-content-save"
                  :color="openSaveSelector ? 'primary' : ''"
                  @click="switchSaveSelector"
                >
                  {{
                    selectedSave ? t("play.change-save") : t("play.select-save")
                  }}
                </v-btn>
                <v-expand-transition>
                  <v-card
                    v-if="selectedSave"
                    class="bg-toplayer transform-scale selected-card mx-1"
                    :class="{ 'disabled-card': openStateSelector }"
                  >
                    <v-card-text class="px-2 pb-2 pt-4">
                      <v-row no-gutters>
                        <v-col cols="6">
                          <v-img
                            rounded
                            :src="
                              selectedSave.screenshot?.download_path ??
                              getEmptyCoverImage(selectedSave.file_name)
                            "
                          />
                        </v-col>
                        <v-col class="pl-2 d-flex flex-column" cols="6">
                          <v-row
                            class="px-1 text-caption text-primary"
                            no-gutters
                          >
                            {{ selectedSave.file_name }}
                          </v-row>
                          <v-row no-gutters>
                            <v-col cols="12">
                              <v-list-item rounded class="px-1 text-caption">
                                Updated:
                                {{ formatTimestamp(selectedSave.updated_at) }}
                                <span class="text-grey text-caption"
                                  >({{
                                    formatRelativeDate(selectedSave.updated_at)
                                  }})</span
                                >
                              </v-list-item>
                            </v-col>
                            <v-col v-if="selectedSave.emulator" cols="12">
                              <v-chip size="x-small" color="orange" label>
                                {{ selectedSave.emulator }}
                              </v-chip>
                            </v-col>
                          </v-row>
                          <v-row no-gutters>
                            <v-col class="text-right mt-auto pt-2">
                              <v-btn
                                variant="flat"
                                color="toplayer"
                                size="small"
                                icon
                                @click="unselectSave"
                              >
                                <v-icon>mdi-close-circle-outline</v-icon>
                              </v-btn>
                            </v-col>
                          </v-row>
                        </v-col>
                      </v-row>
                    </v-card-text>
                  </v-card>
                </v-expand-transition>
              </v-col>
            </v-expand-transition>
          </v-row>

          <!-- state display -->
          <v-expand-transition>
            <v-row v-if="openStateSelector" class="mt-2" no-gutters>
              <template v-if="rom.user_states.length > 0">
                <v-col
                  v-for="state in rom.user_states
                    .filter((s) => !s.emulator || s.emulator === selectedCore)
                    .sort((a, b) => {
                      return (
                        new Date(b.updated_at).getTime() -
                        new Date(a.updated_at).getTime()
                      );
                    })"
                  :key="state.id"
                  cols="6"
                  sm="4"
                  class="pa-1"
                >
                  <v-hover v-slot="{ isHovering, props }">
                    <v-card
                      :style="{
                        zIndex: selectedState?.id === state.id ? 11 : undefined,
                      }"
                      v-bind="props"
                      class="bg-toplayer transform-scale"
                      :class="{
                        'on-hover': isHovering,
                        'border-selected': selectedState?.id === state.id,
                      }"
                      :elevation="isHovering ? 20 : 3"
                      @click="selectState(state)"
                    >
                      <v-card-text class="pa-2">
                        <v-row no-gutters>
                          <v-col cols="12">
                            <v-img
                              rounded
                              :src="
                                state.screenshot?.download_path ??
                                getEmptyCoverImage(state.file_name)
                              "
                            />
                          </v-col>
                        </v-row>
                        <v-row
                          class="py-2 px-1 text-caption text-primary"
                          no-gutters
                        >
                          {{ state.file_name }}
                        </v-row>
                        <v-row class="ga-1" no-gutters>
                          <v-col cols="12">
                            <v-list-item rounded class="pa-1 text-caption">
                              Updated: {{ formatTimestamp(state.updated_at) }}
                              <span class="ml-1 text-grey text-caption"
                                >({{
                                  formatRelativeDate(state.updated_at)
                                }})</span
                              >
                            </v-list-item>
                          </v-col>
                          <v-col v-if="state.emulator" cols="12" class="mt-1">
                            <v-chip size="x-small" color="orange" label>
                              {{ state.emulator }}
                            </v-chip>
                          </v-col>
                        </v-row>
                      </v-card-text>
                    </v-card>
                  </v-hover>
                </v-col>
              </template>
              <v-col v-else class="pa-1 mt-1">
                <EmptyStates />
              </v-col>
            </v-row>
          </v-expand-transition>

          <!-- save display -->
          <v-expand-transition>
            <v-row v-if="openSaveSelector" class="mt-2" no-gutters>
              <template v-if="rom.user_saves.length > 0">
                <v-col
                  v-for="save in rom.user_saves.sort((a, b) => {
                    return (
                      new Date(b.updated_at).getTime() -
                      new Date(a.updated_at).getTime()
                    );
                  })"
                  :key="save.id"
                  cols="6"
                  sm="4"
                  class="pa-1"
                >
                  <v-hover v-slot="{ isHovering, props }">
                    <v-card
                      :style="{
                        zIndex: selectedSave?.id === save.id ? 11 : undefined,
                      }"
                      v-bind="props"
                      class="bg-toplayer transform-scale"
                      :class="{
                        'on-hover': isHovering,
                        'border-selected': selectedSave?.id === save.id,
                      }"
                      :elevation="isHovering ? 20 : 3"
                      @click="selectSave(save)"
                    >
                      <v-card-text class="pa-2">
                        <v-row no-gutters>
                          <v-col cols="12">
                            <v-img
                              rounded
                              :src="
                                save.screenshot?.download_path ??
                                getEmptyCoverImage(save.file_name)
                              "
                            />
                          </v-col>
                        </v-row>
                        <v-row
                          class="py-2 px-1 text-caption text-primary"
                          no-gutters
                        >
                          {{ save.file_name }}
                        </v-row>
                        <v-row class="ga-1" no-gutters>
                          <v-col cols="12">
                            <v-list-item rounded class="pa-1 text-caption">
                              Updated: {{ formatTimestamp(save.updated_at) }}
                              <span class="ml-1 text-grey text-caption"
                                >({{
                                  formatRelativeDate(save.updated_at)
                                }})</span
                              >
                            </v-list-item>
                          </v-col>
                          <v-col v-if="save.emulator" cols="12" class="mt-1">
                            <v-chip size="x-small" color="orange" label>
                              {{ save.emulator }}
                            </v-chip>
                          </v-col>
                        </v-row>
                      </v-card-text>
                    </v-card>
                  </v-hover>
                </v-col>
              </template>
              <v-col v-else class="pa-1 mt-1">
                <EmptySaves />
              </v-col>
            </v-row>
          </v-expand-transition>
        </v-col>
      </v-row>

      <!-- Action buttons -->
      <template v-if="!gameRunning">
        <v-row class="align-center mt-4" no-gutters>
          <v-col :class="{ 'pr-1': !smAndDown }">
            <v-btn
              block
              variant="flat"
              :append-icon="
                fullScreenOnPlay ? 'mdi-fullscreen' : 'mdi-fullscreen-exit'
              "
              :color="fullScreenOnPlay ? 'primary' : ''"
              @click="onFullScreenChange"
            >
              <v-icon class="mr-2">
                {{
                  fullScreenOnPlay
                    ? "mdi-checkbox-outline"
                    : "mdi-checkbox-blank-outline"
                }} </v-icon
              >{{ t("play.full-screen") }}
            </v-btn>
          </v-col>
          <v-col
            :cols="smAndDown ? 12 : 8"
            :class="smAndDown ? 'mt-2' : 'pl-1'"
          >
            <v-btn
              block
              variant="flat"
              class="text-primary"
              prepend-icon="mdi-play"
              @click="onPlay"
            >
              {{ t("play.play") }}
            </v-btn>
          </v-col>
        </v-row>
        <v-row class="align-center my-4" no-gutters>
          <v-col
            :class="{ 'mt-2': gameRunning || smAndDown, 'pr-1': !smAndDown }"
            :cols="smAndDown ? 12 : 6"
          >
            <v-btn
              block
              variant="flat"
              prepend-icon="mdi-arrow-left"
              append-icon="mdi-details"
              @click="
                $router.push({
                  name: ROUTES.ROM,
                  params: { rom: rom?.id },
                })
              "
            >
              {{ t("play.back-to-game-details") }}
            </v-btn>
          </v-col>
          <v-col
            :class="{ 'mt-2': gameRunning || smAndDown, 'pl-1': !smAndDown }"
            :cols="smAndDown ? 12 : 6"
          >
            <v-btn
              block
              variant="flat"
              prepend-icon="mdi-arrow-left"
              append-icon="mdi-apps"
              @click="
                $router.push({
                  name: ROUTES.PLATFORM,
                  params: { platform: rom?.platform_id },
                })
              "
            >
              {{ t("play.back-to-gallery") }}
            </v-btn>
          </v-col>
        </v-row>
      </template>
      <v-row v-else class="align-center my-4" no-gutters>
        <v-btn
          :class="{ 'mt-2': gameRunning || smAndDown, 'pr-1': !smAndDown }"
          block
          variant="flat"
          prepend-icon="mdi-exit-to-app"
          @click="onlyQuit"
        >
          {{ t("play.quit") }}
        </v-btn>
        <v-btn
          :class="{ 'mt-2': gameRunning || smAndDown, 'pl-1': !smAndDown }"
          block
          variant="flat"
          prepend-icon="mdi-content-save-move"
          @click="saveAndQuit"
        >
          {{ t("play.save-and-quit") }}
        </v-btn>
      </v-row>
      <CacheDialog v-if="!gameRunning" />
    </v-col>
  </v-row>
</template>

<style scoped>
#game-wrapper {
  height: 100vh;
}

@media (max-width: 960px) {
  #game-wrapper {
    height: calc(100vh - 55px);
  }
}

.selected-card {
  margin-top: -5px;
}

.disabled-card {
  opacity: 0.2;
}

.asset-selector {
  z-index: 11;
}
</style><|MERGE_RESOLUTION|>--- conflicted
+++ resolved
@@ -266,10 +266,6 @@
             width="150"
             src="/assets/emulatorjs/emulatorjs.svg"
           />
-<<<<<<< HEAD
-          <v-divider class="my-4" />
-          <RomListItem :rom="rom" with-filename with-size />
-=======
         </v-col>
       </v-row>
 
@@ -277,8 +273,7 @@
 
       <v-row no-gutters>
         <v-col>
-          <rom-list-item :rom="rom" with-filename with-size />
->>>>>>> 16c343f6
+          <RomListItem :rom="rom" with-filename with-size />
         </v-col>
       </v-row>
 
