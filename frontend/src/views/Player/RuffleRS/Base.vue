--- conflicted
+++ resolved
@@ -144,18 +144,7 @@
 
       <v-row class="mb-4" no-gutters>
         <v-col>
-<<<<<<< HEAD
-          <v-img
-            class="mx-auto"
-            width="250"
-            src="/assets/ruffle/powered_by_ruffle.png"
-          />
-          <v-divider class="my-4" />
           <RomListItem :rom="rom" with-filename with-size />
-          <v-divider class="my-4" />
-=======
-          <rom-list-item :rom="rom" with-filename with-size />
->>>>>>> 16c343f6
         </v-col>
       </v-row>
 
