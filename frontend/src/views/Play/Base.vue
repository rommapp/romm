<script setup lang="ts">
import { ref, onMounted } from "vue";
import { useRoute } from "vue-router";
import romApi from "@/services/api/rom";
import stateApi from "@/services/api/state";
import saveApi, { saveApi as api } from "@/services/api/save";
import type { Rom } from "@/stores/roms";
import type { SaveSchema, StateSchema } from "@/__generated__";
import { formatBytes } from "@/utils";

const route = useRoute();
const rom = ref<Rom | null>(null);
const saveRef = ref<SaveSchema | null>(null);
const stateRef = ref<StateSchema | null>(null);
const gameRunning = ref(false);
const gameWindow = ref(9);

// Uses a different regex for jaavscript
const EXTENSION_REGEX = new RegExp("\.(([a-z]+\.)*)$");

// Declare global variables for EmulatorJS
declare global {
  interface Window {
    EJS_core: string;
    EJS_player: string;
    EJS_pathtodata: string;
    EJS_color: string;
    EJS_defaultOptions: object;
    EJS_gameID: number;
    EJS_gameName: string;
    EJS_backgroundImage: string;
    EJS_gameUrl: string;
    EJS_loadStateURL: string | null;
    EJS_cheats: string;
    EJS_gamePatchUrl: string;
    EJS_netplayServer: string;
    EJS_alignStartButton: string;
    EJS_startOnLoaded: boolean;
    EJS_fullscreenOnLoaded: boolean;
    EJS_emulator: any;
    EJS_onGameStart: () => void;
    EJS_onSaveState: (args: { screenshot: File; state: File }) => void;
    EJS_onLoadState: () => void;
    EJS_onSaveSave: (args: { screenshot: File; save: File }) => void;
    EJS_onLoadSave: () => void;
  }
}

const script = document.createElement("script");
script.src = "/assets/emulatorjs/loader.js";
script.async = true;
window.EJS_player = "#game";
window.EJS_pathtodata = "/assets/emulatorjs/";
window.EJS_color = "#A453FF";
window.EJS_alignStartButton = "center";
window.EJS_startOnLoaded = true;
window.EJS_fullscreenOnLoaded = false;
window.EJS_defaultOptions = {
  "save-state-location": "browser",
};

function buildStateName(rom: Rom): string {
  const states = rom.states.map((s) => s.file_name);
  const romName = rom.file_name.replace(EXTENSION_REGEX, "").trim();
  let stateName = `${romName}.state.auto`;
  if (!states.includes(stateName)) return stateName;

  let i = 1;
  stateName = `${romName}.state1`;
  while (states.includes(stateName)) {
    i++;
    stateName = `${romName}.state${i}`;
  }

  return stateName;
}

function buildSaveName(rom: Rom): string {
  const saves = rom.saves.map((s) => s.file_name);
  const romName = rom.file_name.replace(EXTENSION_REGEX, "").trim();
  let saveName = `${romName}.srm`;
  if (!saves.includes(saveName)) return saveName;

  let i = 2;
  saveName = `${romName} (${i}).srm`;
  while (saves.includes(saveName)) {
    i++;
    saveName = `${romName} (${i}).srm`;
  }

  return saveName;
}

window.EJS_onSaveState = function ({
  state,
}: {
  screenshot: File;
  state: File;
}) {
  if (window.EJS_emulator.saveInBrowserSupported()) {
    window.EJS_emulator.storage.states.put(
      window.EJS_emulator.getBaseFileName() + ".state",
      state
    );
    window.EJS_emulator.displayMessage(
      window.EJS_emulator.localization("SAVE SAVED TO BROWSER")
    );
  }
  if (stateRef.value) {
    stateApi
      .updateState({
        state: stateRef.value,
        file: new File([state], stateRef.value.file_name, {
          type: "application/octet-stream",
        }),
      })
      .then(({ data }) => {
        stateRef.value = data;
      });
  } else if (rom.value) {
    stateApi
      .uploadStates({
        rom: rom.value,
        states: [
          new File([state], buildStateName(rom.value), {
            type: "application/octet-stream",
          }),
        ],
      })
      .then(({ data }) => {
        const allStates = data.states.sort((a: StateSchema, b: StateSchema) => a.id - b.id);
        if (rom.value) rom.value.states = allStates;
        stateRef.value = allStates.pop() ?? null;
      });
  }
};

async function getSave(): Promise<Uint8Array> {
  if (saveRef.value) {
    const { data } = await api.get(
      saveRef.value.download_path.replace("/api", "")
    );
    var enc = new TextEncoder();
    return enc.encode(data);
  } else {
    const file = await window.EJS_emulator.selectFile();
    return new Uint8Array(await file.arrayBuffer());
  }
}

window.EJS_onLoadSave = async function () {
  const sav = await getSave();
  const FS = window.EJS_emulator.Module.FS;
  const path = window.EJS_emulator.gameManager.getSaveFilePath();
  const paths = path.split("/");
  let cp = "";
  for (let i = 0; i < paths.length - 1; i++) {
    if (paths[i] === "") continue;
    cp += "/" + paths[i];
    if (!FS.analyzePath(cp).exists) FS.mkdir(cp);
  }
  if (FS.analyzePath(path).exists) FS.unlink(path);
  FS.writeFile(path, sav);
  window.EJS_emulator.gameManager.loadSaveFiles();
};

window.EJS_onSaveSave = function ({ save }: { screenshot: File; save: File }) {
  if (saveRef.value) {
    saveApi
      .updateSave({
        save: saveRef.value,
        file: new File([save], saveRef.value.file_name, {
          type: "application/octet-stream",
        }),
      })
      .then(({ data }) => {
        saveRef.value = data;
      });
  } else if (rom.value) {
    saveApi
      .uploadSaves({
        rom: rom.value,
        saves: [
          new File([save], buildSaveName(rom.value), {
            type: "application/octet-stream",
          }),
        ],
      })
      .then(({ data }) => {
        const allSaves = data.saves.sort((a: SaveSchema, b: SaveSchema) => a.id - b.id);
        if (rom.value) rom.value.saves = allSaves;
        saveRef.value = allSaves.pop() ?? null;
      });
  }
};

<<<<<<< HEAD
window.EJS_onGameStart = () => {};
=======
window.EJS_onGameStart = async () => {
  setTimeout(() => {
    if (stateRef.value) {
      window.EJS_onLoadSave();
      window.EJS_emulator.gameManager.restart();
    }
  }, 1000);
  gameRunning.value = true;
};
>>>>>>> 9fba1d1a

onMounted(() => {
  romApi
    .getRom({ romId: parseInt(route.params.rom as string) })
    .then((response) => {
      rom.value = response.data;
      window.EJS_core = rom.value.platform_slug;
      window.EJS_gameID = rom.value.id;
      window.EJS_backgroundImage = `/assets/romm/resources/${rom.value.path_cover_l}`;
      window.EJS_gameUrl = rom.value.download_path;
      if (rom.value.name) window.EJS_gameName = rom.value.name;
    })
    .catch((error) => {
      console.log(error);
    });
});

function onPlay() {
  gameWindow.value = 12;
  gameRunning.value = true;
  window.EJS_loadStateURL = stateRef.value?.download_path ?? null;
  document.body.appendChild(script);
}
</script>

<template>
<<<<<<< HEAD
  <v-row no-gutters >
    <v-col v-if="rom && !gameRunning" cols="3" class="px-3">
      <v-img class="mx-auto mt-6 mb-5" width="250" src="/assets/powered_by_emulatorjs.png" />
      <v-select
        class="my-1"
        hide-details
        variant="outlined"
        clearable
        disabled
        label="BIOS"
        :items="['gba-bios.zip']"
      />
      <v-select
        class="my-1"
        hide-details
        variant="outlined"
        clearable
        disabled
        label="Save"
        v-model="saveRef"
        :items="
          rom.saves.map((s) => ({
            title: s.file_name,
            subtitle: `${s.emulator} - ${formatBytes(s.file_size_bytes)}`,
            value: s,
          }))
        "
      />
      <v-select
        class="my-1"
        hide-details
        variant="outlined"
        clearable
        label="State"
        v-model="stateRef"
        :items="
          rom.states.map((s) => ({
            title: s.file_name,
            subtitle: `${s.emulator} - ${formatBytes(s.file_size_bytes)}`,
            value: s,
          }))
        "
      />
      <v-select
        class="my-1"
        hide-details
        variant="outlined"
        clearable
        disabled
        label="Patch"
        :items="[
          'Advance Wars Balance (AW1) by Kartal',
          'War Room Sturm (AW1) by Kartal',
        ]"
      />
      <v-btn
        class="mt-4"
        block
        rounded="0"
        variant="outlined"
        size="x-large"
        @click="onPlay()"
      >
        <v-icon class="mr-2">mdi-play</v-icon>Play
      </v-btn>
    </v-col>

    <v-col class="my-4 bg-primary" :cols="gameWindow" rounded id="game-wrapper">
      <v-img v-if="!gameRunning" :src="`/assets/romm/resources/${rom?.path_cover_l}`" />
      <div id="game"></div>
    </v-col>
  </v-row>
=======
  <v-container class="h-100">
    <v-row class="h-100">
      <v-col v-if="rom && !gameRunning" class="v-col-3">
        <v-select
          clearable
          label="Save"
          v-model="saveRef"
          :items="
            rom.saves.map((s) => ({
              title: s.file_name,
              subtitle: `${s.emulator} - ${formatBytes(s.file_size_bytes)}`,
              value: s,
            }))
          "
        />
        <v-select
          clearable
          label="State"
          v-model="stateRef"
          :items="
            rom.states.map((s) => ({
              title: s.file_name,
              subtitle: `${s.emulator} - ${formatBytes(s.file_size_bytes)}`,
              value: s,
            }))
          "
        />
        <v-select clearable disabled label="BIOS" :items="['gba-bios.zip']" />
        <v-select
          clearable
          disabled
          label="Patch"
          :items="[
            'Advance Wars Balance (AW1) by Kartal',
            'War Room Sturm (AW1) by Kartal',
          ]"
        />
        <v-btn rounded="0" size="x-large" @click="onPlay()"> Play </v-btn>
      </v-col>
      <v-col>
        <v-sheet rounded id="game-wrapper">
          <div id="game"></div>
        </v-sheet>
      </v-col>
    </v-row>
  </v-container>
>>>>>>> 9fba1d1a
</template>

<style>
div.ejs_game {
  background-color: #191d22;
}
#game-wrapper {
  aspect-ratio: 16 / 9;
}
</style>

<!-- Other config options: https://emulatorjs.org/docs/Options.html -->

<!-- config.biosUrl = window.EJS_biosUrl; -->
<!-- config.VirtualGamepadSettings = window.EJS_VirtualGamepadSettings; -->
<!-- config.buttonOpts = window.EJS_Buttons; -->
<!-- config.volume = window.EJS_volume; -->
<!-- config.defaultControllers = window.EJS_defaultControls; -->
<!-- config.cheats = window.EJS_cheats; -->
<!-- config.defaultOptions = window.EJS_defaultOptions; -->
<!-- config.gamePatchUrl = window.EJS_gamePatchUrl; -->
<!-- config.gameParentUrl = window.EJS_gameParentUrl; -->
<!-- config.netplayUrl = window.EJS_netplayServer; -->
<!-- config.threads = window.EJS_threads; --><|MERGE_RESOLUTION|>--- conflicted
+++ resolved
@@ -194,9 +194,6 @@
   }
 };
 
-<<<<<<< HEAD
-window.EJS_onGameStart = () => {};
-=======
 window.EJS_onGameStart = async () => {
   setTimeout(() => {
     if (stateRef.value) {
@@ -206,7 +203,6 @@
   }, 1000);
   gameRunning.value = true;
 };
->>>>>>> 9fba1d1a
 
 onMounted(() => {
   romApi
@@ -233,80 +229,6 @@
 </script>
 
 <template>
-<<<<<<< HEAD
-  <v-row no-gutters >
-    <v-col v-if="rom && !gameRunning" cols="3" class="px-3">
-      <v-img class="mx-auto mt-6 mb-5" width="250" src="/assets/powered_by_emulatorjs.png" />
-      <v-select
-        class="my-1"
-        hide-details
-        variant="outlined"
-        clearable
-        disabled
-        label="BIOS"
-        :items="['gba-bios.zip']"
-      />
-      <v-select
-        class="my-1"
-        hide-details
-        variant="outlined"
-        clearable
-        disabled
-        label="Save"
-        v-model="saveRef"
-        :items="
-          rom.saves.map((s) => ({
-            title: s.file_name,
-            subtitle: `${s.emulator} - ${formatBytes(s.file_size_bytes)}`,
-            value: s,
-          }))
-        "
-      />
-      <v-select
-        class="my-1"
-        hide-details
-        variant="outlined"
-        clearable
-        label="State"
-        v-model="stateRef"
-        :items="
-          rom.states.map((s) => ({
-            title: s.file_name,
-            subtitle: `${s.emulator} - ${formatBytes(s.file_size_bytes)}`,
-            value: s,
-          }))
-        "
-      />
-      <v-select
-        class="my-1"
-        hide-details
-        variant="outlined"
-        clearable
-        disabled
-        label="Patch"
-        :items="[
-          'Advance Wars Balance (AW1) by Kartal',
-          'War Room Sturm (AW1) by Kartal',
-        ]"
-      />
-      <v-btn
-        class="mt-4"
-        block
-        rounded="0"
-        variant="outlined"
-        size="x-large"
-        @click="onPlay()"
-      >
-        <v-icon class="mr-2">mdi-play</v-icon>Play
-      </v-btn>
-    </v-col>
-
-    <v-col class="my-4 bg-primary" :cols="gameWindow" rounded id="game-wrapper">
-      <v-img v-if="!gameRunning" :src="`/assets/romm/resources/${rom?.path_cover_l}`" />
-      <div id="game"></div>
-    </v-col>
-  </v-row>
-=======
   <v-container class="h-100">
     <v-row class="h-100">
       <v-col v-if="rom && !gameRunning" class="v-col-3">
@@ -353,7 +275,6 @@
       </v-col>
     </v-row>
   </v-container>
->>>>>>> 9fba1d1a
 </template>
 
 <style>
