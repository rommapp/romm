--- conflicted
+++ resolved
@@ -9,11 +9,8 @@
 import { useI18n } from "vue-i18n";
 
 // Props
-<<<<<<< HEAD
+const { t } = useI18n();
 const heartbeatStore = storeHeartbeat();
-=======
-const { t } = useI18n();
->>>>>>> 6854f82b
 const emitter = inject<Emitter<Events>>("emitter");
 const router = useRouter();
 const username = ref("");
@@ -110,8 +107,8 @@
           <v-btn
             block
             type="submit"
+            :disabled="loggingIn"
             v-if="heartbeatStore.value.OIDC.ENABLED"
-            :disabled="loggingIn"
             :loading="loggingIn"
             :variant="'text'"
             class="bg-terciary"
