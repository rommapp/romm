<div align="center">
  <h1 style="padding:20px;"><img src="romm.svg" height="220px" width="auto" alt="RomM Logo"></h1>
  <img alt="GitHub" src="https://img.shields.io/github/license/zurdi15/romm?style=flat-square">
  <img alt="GitHub release (latest SemVer)" src="https://img.shields.io/github/v/release/zurdi15/romm?style=flat-square">
  <img alt="GitHub Workflow Status (with branch)" src="https://img.shields.io/github/actions/workflow/status/zurdi15/romm/build.yml?style=flat-square&branch=master">
<br>
  <a href="https://hub.docker.com/r/zurdi15/romm">
  <img alt="Docker Pulls" src="https://img.shields.io/docker/pulls/zurdi15/romm?style=flat-square">
  <img alt="Docker Image Size (latest by date)" src="https://img.shields.io/docker/image-size/zurdi15/romm?style=flat-square">
  <a href="https://discord.gg/P5HtHnhUDH">
  <img alt="Discord" src="https://img.shields.io/discord/1138838206532554853?logo=discord&style=flat-square&label=discord">
</div>
<br>
<div align="center">
  <a href="https://www.buymeacoff.ee/zurdi15" target="_blank"><img src="https://www.buymeacoffee.com/assets/img/custom_images/orange_img.png" alt="Buy Me A Coffee" target="_blank"></a>
</div>

# Overview

RomM (stands for Rom Manager) is a game library manager focused in retro gaming. Manage and organize all of your games from a web browser.

Inspired by [Jellyfin](https://jellyfin.org/), allows you to manage all your games from a modern interface while enriching them with IGDB metadata.

## ⚡ Features

* Scan your game library (all at once or by platform) and enriches it with IGDB metadata
* Access your library via your web-browser
* Possibility to select one of the matching IGDB results if the scan doesn't get the right one
* EmuDeck folder structure compatibility
* Multiple files games support
* Download games directly from your web-browser
* Edit your game files directly from your web-browser
* Region, revision/version and extra tags support
* Works with SQLite or MaridDB (SQLite by default)
* Responsive design
* Light and dark theme

## 🛠 Roadmap

* Upload games directly from your web-browser - [issue #54](https://github.com/zurdi15/romm/issues/54)
* Manage save files directly from your web-browser - [issue #55](https://github.com/zurdi15/romm/issues/55)
* Set a custom cover for each game - [issue #53](https://github.com/zurdi15/romm/issues/53)

# Preview

## 🖥 Desktop
<br>
<details>
  <summary>Expand to preview</summary>

  ![Desktop home](.github/screenshots/home.png "RomM home")
  ![Desktop gallery](.github/screenshots/gallery.png "RomM gallery")
  ![Desktop details](.github/screenshots/details.png "RomM details")
  ![Desktop search](.github/screenshots/search.png "RomM search")

</details>
<br>

## 📱 Mobile
<br>
<details>
  <summary>Expand to preview</summary>

  ![Mobile home](.github/screenshots/m_home.png "RomM home")
  ![Mobile gallery](.github/screenshots/m_gallery.png "RomM gallery")
  ![Mobile details](.github/screenshots/m_details.png "RomM details")
  ![Mobile search](.github/screenshots/m_search.png "RomM search")

</details>
<br>

# The RomM community
[Wiki](https://github.com/zurdi15/romm/wiki) <br/>
[Discord](https://discord.gg/P5HtHnhUDH)<br/>

# Installation

## 🐳 Docker

Docker should be installed and set up before running the [image](https://hub.docker.com/r/zurdi15/romm/tags).

1. Generate an API key for [IGDB](https://www.igdb.com/), and set the `IGDB_CLIENT_ID` and `IGDB_CLIENT_SECRET` variables. _This is required to run a library scan._ Instructions on generating the ID and Secret are [here](https://api-docs.igdb.com/#about). Note that IDGB requires a Twitch account with 2FA enabled to generate the ID and Secret.
2. Verify that your library folder structure matches one of the options listed in the [following section](#folder-structure).
3. Create a docker-compose file. See the following example [docker-compose.yml](https://github.com/zurdi15/romm/blob/master/examples/docker-compose.example.yml) file for reference. Customize for your setup and include the `IGDB_CLIENT_ID` and `IGDB_CLIENT_SECRET` vareiables where indicated in the  environment section of the file.
4. Launch the container:
  
  ```bash
  docker-compose up -d
  ```

 If configured correctly, Romm will automatically run an initial scan on your library.
  
  
# Configuration

  <h2 id="folder-structure">📁 Folder structure</h2>

RomM accepts two different folder structure by priority. RomM will try to find the structure 1 and if it doesn't exists, RomM will try to find structure 2.

Review the [Platforms support](#platform-support) section for device naming conventions, and the [Configuration file](#configuration-file) section to override default system names in the folder structure, if your directories are named differently.

  - Structure 1 (high priority) - roms folder at root of library folder:
  ```
  library/
  ├─ roms/
     ├─ gbc/
     │  ├─ rom_1.gbc
     │  ├─ rom_2.gbc
     │
     ├─ gba/
     │  ├─ rom_1.gba
     │  ├─ rom_2.gba
     │ 
     ├─ ps/
        ├─ my_multifile_game/
        │   ├─ my_game_cd1.iso
        │   ├─ my_game_cd2.iso
        │
        ├─ rom_1.iso
  ```
  - Structure 2 (low priority) - roms folder inside each platform folder
  ```
  library/
  ├─ gbc/
  │  ├─ roms/
  │     ├─ rom_1.gbc
  │     ├─ rom_2.gbc
  |
  ├─ gba/
  │  ├─ roms/
  │     ├─ rom_1.gba
  │     ├─ rom_2.gba
  |
  ├─ ps/
  │  ├─ roms/
  │     ├─ my_multifile_game/
  │     │  ├─ my_game_cd1.iso
  │     │  ├─ my_game_cd2.iso
  │     │
  │     ├─ rom_1.iso
  ```

<h2 id="configuration-file">⚙️ Configuration file</h2>

RomM can be configured through a yml file.

For a configuration change to take effect, RomM must be restarted.

Check the [config.yml](https://github.com/zurdi15/romm/blob/master/examples/config.example.yml) example.

Check the [docker-compose.yml](https://github.com/zurdi15/romm/blob/master/examples/docker-compose.example.yml) example to see how to bind it.

# Naming convention 

  <h2 id="platform-support">🎮 Platform support</h2>

If the RomM [folder structure](#📁-folder-structure) is followed, any kind of platform/folder-name is supported for the core features. For having extra metadata as well as cover images and platforms icons, the following table shows how to name your platforms folders.
This will change over the time, adding games metadata for more platforms.

<br>
<details>
  <summary>Platform support list</summary>
  <span>

| slug                    | name                                | games metadata |
|-------------------------|-------------------------------------|     :----:     |
| 3ds                     | Nintendo 3DS                        | ✅             |
| amiga                   | Amiga                               | ✅             |
| acpc                    | Amstrad CPC                         | ✅             |
| arcade                  | Arcade                              | ✅             |
| atari                   | atari                               | ❌             |
| atari2600               | Atari 2600                          | ✅             |
| atari5200               | Atari 5200                          | ✅             |
| atari7800               | Atari 7800                          | ✅             |
| coleco                  | coleco                              | ❌             |
| c64                     | Commodore C64/128/MAX               | ✅             |
| cpc                     | cpc                                 | ❌             |
| cps1                    | cps1                                | ❌             |
| cps2                    | cps2                                | ❌             |
| cps3                    | cps3                                | ❌             |
| daphne                  | daphne                              | ❌             |
| dc                      | Dreamcast                           | ✅             |
| doom                    | doom                                | ❌             |
| dos                     | DOS                                 | ✅             |
| fairchild               | fairchild                           | ❌             |
| fba2012                 | fba2012                             | ❌             |
| fbneo                   | fbneo                               | ❌             |
| fds                     | Family Computer Disk System         | ✅             |
| game-and-watch          | Game & Watch                        | ✅             |
| gb                      | Game Boy                            | ✅             |
| gba                     | Game Boy Advance                    | ✅             |
| gbc                     | Game Boy Color                      | ✅             |
| genesis-slash-megadrive | Sega Mega Drive/Genesis             | ✅             |
| gamegear                | Sega Game Gear                      | ✅             |
| gw                      | gw                                  | ❌             |
| intellivision           | Intellivision                       | ✅             |
| jaguar                  | Atari Jaguar                        | ✅             |
| lynx                    | Atari Lynx                          | ✅             |
| md                      | md                                  | ❌             |
| megaduck                | megaduck                            | ❌             |
| ms                      | ms                                  | ❌             |
| msx                     | MSX                                 | ✅             |
| n64                     | Nintendo 64                         | ✅             |
| nds                     | Nintendo DS                         | ✅             |
| neocd                   | neocd                               | ❌             |
| neogeo                  | neogeo                              | ❌             |
| nes                     | Nintendo Entertainment System       | ✅             |
| ngc                     | Nintendo GameCube                   | ✅             |
| ngp                     | ngp                                 | ❌             |
| odyssey                 | odyssey                             | ❌             |
| pc-98                   | PC-98                               | ✅             |
| pce                     | pce                                 | ❌             |
| pcecd                   | pcecd                               | ❌             |
| pico                    | pico                                | ❌             |
| pokemon-mini            | Pokémon mini                        | ✅             |
| ps                      | PlayStation                         | ✅             |
| ps2                     | PlayStation 2                       | ✅             |
| ps3                     | PlayStation 3                       | ✅             |
| ps4                     | ps4                                 | ❌             |
| psp                     | PlayStation Portable                | ✅             |
| psvita                  | PlayStation Vita                    | ✅             |
| saturn                  | Sega Saturn                         | ✅             |
| sega32                  | Sega 32X                            | ✅             |
| scummvm                 | scummvm                             | ❌             |
| segacd                  | Sega CD                             | ✅             |
| segasgone               | segasgone                           | ❌             |
| sms                     | Sega Master System/Mark III         | ✅             |
| sgb                     | sgb                                 | ❌             |
| sgfx                    | sgfx                                | ❌             |
| snes                    | Super Nintendo Entertainment System | ✅             |
| supervision             | supervision                         | ❌             |
| switch                  | Nintendo Switch                     | ✅             |
| virtualboy              | Virtual Boy                         | ✅             |
| wii                     | Wii                                 | ✅             |
| win                     | PC (Microsoft Windows)              | ✅             |
| wiiu                    | Wii U                               | ✅             |
| wonderswan              | WonderSwan                          | ✅             |
| wonderswan-color        | WonderSwan Color                    | ✅             |
| xbox                    | Xbox                                | ✅             |
| xbox360                 | Xbox 360                            | ✅             |
| xboxone                 | Xbox One                            | ✅             |

  </span>
</details>
<br>

## 📑 Tags support

Games can be tagged with region, revision or other tags using parenthesis in the file name. 

 - Regions will be detected according to the following dictionary:

| shortcode | region        |
|-----------|---------------|
| A         | Australia     |
| AS        | Asia          |
| B         | Brazil        |
| C         | Canada        |
| CH        | China         |
| E         | Europe        |
| F         | France        |
| FN        | Finland       |
| G         | Germany       |
| GR        | Greece        |
| H         | Holland       |
| HK        | Hong Kong     |
| I         | Italy         |
| J         | Japan         |
| K         | Korea         |
| NL        | Netherlands   |
| NO        | Norway        |
| PD        | Public Domain |
| R         | Russia        |
| S         | Spain         |
| SW        | Sweden        |
| T         | Taiwan        |
| U         | USA           |
| UK        | England       |
| UNK       | Unknown       |
| UNL       | Unlicensed    |
| W         | World         |

*Aditionally, region can be set adding **"reg-"** as prefix: (reg-E) / (reg-Spain) / (reg-USA)

 - Revision tags must be prefixed with **"rev "** or with **"rev-"**: (rev v1) / (rev-v1) / (rev-whatever)

  - Any other tag can have any structure

  - Example: **my_game (E)(rev v1)(fav)(aditional_tag).gba**

**NOTE:** Tags can be used with the search bar to help to filter your library.

# ⛏ Troubleshoot

* After the first installation, sometimes the RomM container can have problems connecting with the database. Restarting the RomM container may solve the problem.

# 🧾 References

* Complete [changelog](https://github.com/zurdi15/romm/blob/master/CHANGELOG.md)

# 🎖 Credits

<<<<<<< HEAD
* PC icon support - <a href="https://www.flaticon.com/free-icons/keyboard-and-mouse" title="Keyboard and mouse icons">Keyboard and mouse icons created by Flat Icons - Flaticon</a>
* Default user icon - <a target="_blank" href="https://icons8.com/icon/tZuAOUGm9AuS/user-default">User Default</a> icon by <a target="_blank" href="https://icons8.com">Icons8</a>
=======
* Pc and Mac icon support - <a href="https://www.flaticon.com/free-icons/keyboard-and-mouse" title="Keyboard and mouse icons">Keyboard and mouse icons created by Flat Icons - Flaticon</a>
>>>>>>> 58904a8a
<|MERGE_RESOLUTION|>--- conflicted
+++ resolved
@@ -300,9 +300,6 @@
 
 # 🎖 Credits
 
-<<<<<<< HEAD
 * PC icon support - <a href="https://www.flaticon.com/free-icons/keyboard-and-mouse" title="Keyboard and mouse icons">Keyboard and mouse icons created by Flat Icons - Flaticon</a>
-* Default user icon - <a target="_blank" href="https://icons8.com/icon/tZuAOUGm9AuS/user-default">User Default</a> icon by <a target="_blank" href="https://icons8.com">Icons8</a>
-=======
 * Pc and Mac icon support - <a href="https://www.flaticon.com/free-icons/keyboard-and-mouse" title="Keyboard and mouse icons">Keyboard and mouse icons created by Flat Icons - Flaticon</a>
->>>>>>> 58904a8a
+* Default user icon - <a target="_blank" href="https://icons8.com/icon/tZuAOUGm9AuS/user-default">User Default</a> icon by <a target="_blank" href="https://icons8.com">Icons8</a>